// Copyright (c) 2017 Uber Technologies, Inc.
//
// Permission is hereby granted, free of charge, to any person obtaining a copy
// of this software and associated documentation files (the "Software"), to deal
// in the Software without restriction, including without limitation the rights
// to use, copy, modify, merge, publish, distribute, sublicense, and/or sell
// copies of the Software, and to permit persons to whom the Software is
// furnished to do so, subject to the following conditions:
//
// The above copyright notice and this permission notice shall be included in
// all copies or substantial portions of the Software.
//
// THE SOFTWARE IS PROVIDED "AS IS", WITHOUT WARRANTY OF ANY KIND, EXPRESS OR
// IMPLIED, INCLUDING BUT NOT LIMITED TO THE WARRANTIES OF MERCHANTABILITY,
// FITNESS FOR A PARTICULAR PURPOSE AND NONINFRINGEMENT. IN NO EVENT SHALL THE
// AUTHORS OR COPYRIGHT HOLDERS BE LIABLE FOR ANY CLAIM, DAMAGES OR OTHER
// LIABILITY, WHETHER IN AN ACTION OF CONTRACT, TORT OR OTHERWISE, ARISING FROM,
// OUT OF OR IN CONNECTION WITH THE SOFTWARE OR THE USE OR OTHER DEALINGS IN
// THE SOFTWARE.

package cadence

import (
	"errors"
	"fmt"
	"math"
	"time"

	"go.uber.org/cadence/common"
	"go.uber.org/zap"
)

var (
	errActivityParamsBadRequest = errors.New("missing activity parameters through context, check ActivityOptions")
	errWorkflowOptionBadRequest = errors.New("missing workflow options through context, check WorkflowOptions")
)

type (

	// Channel must be used instead of native go channel by workflow code.
	// Use Context.NewChannel method to create an instance.
	Channel interface {
		// Blocks until it gets a value. when it gets a value assigns to the provided pointer.
		// Example:
		//   var v string
		//   c.Receive(ctx, &v)
		Receive(ctx Context, valuePtr interface{}) (more bool)              // more is false when channel is closed
		ReceiveAsync(valuePtr interface{}) (ok bool)                        // ok is true when value was returned
		ReceiveAsyncWithMoreFlag(valuePtr interface{}) (ok bool, more bool) // ok is true when value was returned, more is false when channel is closed
		Send(ctx Context, v interface{})
		SendAsync(v interface{}) (ok bool) // ok when value was sent
		Close()                            // prohibit sends
	}

	// Selector must be used instead of native go select by workflow code
	// Use Context.NewSelector method to create an instance.
	Selector interface {
		AddReceive(c Channel, f func(c Channel, more bool)) Selector
		AddSend(c Channel, v interface{}, f func()) Selector
		AddFuture(future Future, f func(f Future)) Selector
		AddDefault(f func())
		Select(ctx Context)
	}

	// Future represents the result of an asynchronous computation.
	Future interface {
		// Get blocks until the future is ready. When ready it either returns non nil error
		// or assigns result value to the provided pointer.
		// Example:
		// var v string
		// if err := f.Get(ctx, &v); err != nil {
		//     return err
		// }
		// fmt.Printf("Value=%v", v)
		Get(ctx Context, valuePtr interface{}) error
		// When true Get is guaranteed to not block
		IsReady() bool
	}

	// Settable is used to set value or error on a future.
	// See NewFuture function.
	Settable interface {
		Set(value interface{}, err error)
		SetValue(value interface{})
		SetError(err error)
		Chain(future Future) // Value (or error) of the future become the same of the chained one.
	}

	// ChildWorkflowFuture represents the result of a child workflow execution
	ChildWorkflowFuture interface {
		Future
		// GetChildWorkflowExecution returns a future that will be ready when child workflow execution started. You can
		// get the WorkflowExecution of the child workflow from the future. Then you can use Workflow ID and RunID of
		// child workflow to cancel or send signal to child workflow.
		GetChildWorkflowExecution() Future
	}

	// WorkflowType identifies a workflow type.
	WorkflowType struct {
		Name string
	}

	// WorkflowExecution Details.
	WorkflowExecution struct {
		ID    string
		RunID string
	}

	// EncodedValue is type alias used to encapsulate/extract encoded result from workflow/activity.
	EncodedValue []byte

<<<<<<< HEAD
	// Version represents a component version. See GetVersion call.
	Version int
=======
	// ChildWorkflowOptions stores all child workflow specific parameters that will be stored inside of a Context.
	ChildWorkflowOptions struct {
		// Domain of the child workflow.
		// Optional: the current workflow (parent)'s domain will be used if this is not provided.
		Domain string

		// WorkflowID of the child workflow to be scheduled.
		// Optional: an auto generated workflowID will be used if this is not provided.
		WorkflowID string

		// TaskList that the child workflow needs to be scheduled on.
		// Optional: the parent workflow task list will be used if this is not provided.
		TaskList string

		// ExecutionStartToCloseTimeout - The end to end timeout for the child workflow execution.
		// Mandatory: no default
		ExecutionStartToCloseTimeout time.Duration

		// TaskStartToCloseTimeout - The decision task timeout for the child workflow.
		// Optional: default is 10s if this is not provided (or if 0 is provided).
		TaskStartToCloseTimeout time.Duration

		// ChildPolicy defines the behavior of child workflow when parent workflow is terminated.
		// Optional: default to use ChildWorkflowPolicyTerminate if this is not provided
		ChildPolicy ChildWorkflowPolicy

		// WaitForCancellation - Whether to wait for cancelled child workflow to be ended (child workflow can be ended
		// as: completed/failed/timedout/terminated/canceled)
		// Optional: default false
		WaitForCancellation bool
	}

	// ChildWorkflowPolicy defines child workflow behavior when parent workflow is terminated.
	ChildWorkflowPolicy int32
)

const (
	// ChildWorkflowPolicyTerminate is policy that will terminate all child workflows when parent workflow is terminated.
	ChildWorkflowPolicyTerminate ChildWorkflowPolicy = 0
	// ChildWorkflowPolicyRequestCancel is policy that will send cancel request to all open child workflows when parent
	// workflow is terminated.
	ChildWorkflowPolicyRequestCancel ChildWorkflowPolicy = 1
	// ChildWorkflowPolicyAbandon is policy that will have no impact to child workflow execution when parent workflow is
	// terminated.
	ChildWorkflowPolicyAbandon ChildWorkflowPolicy = 2
>>>>>>> ba6a0888
)

// RegisterWorkflow - registers a workflow function with the framework.
// A workflow takes a cadence context and input and returns a (result, error) or just error.
// Examples:
//	func sampleWorkflow(ctx cadence.Context, input []byte) (result []byte, err error)
//	func sampleWorkflow(ctx cadence.Context, arg1 int, arg2 string) (result []byte, err error)
//	func sampleWorkflow(ctx cadence.Context) (result []byte, err error)
//	func sampleWorkflow(ctx cadence.Context, arg1 int) (result string, err error)
// Serialization of all primitive types, structures is supported ... except channels, functions, variadic, unsafe pointer.
// This method calls panic if workflowFunc doesn't comply with the expected format.
func RegisterWorkflow(workflowFunc interface{}) {
	thImpl := getHostEnvironment()
	err := thImpl.RegisterWorkflow(workflowFunc)
	if err != nil {
		panic(err)
	}
}

// NewChannel create new Channel instance
func NewChannel(ctx Context) Channel {
	state := getState(ctx)
	state.dispatcher.channelSequence++
	return NewNamedChannel(ctx, fmt.Sprintf("chan-%v", state.dispatcher.channelSequence))
}

// NewNamedChannel create new Channel instance with a given human readable name.
// Name appears in stack traces that are blocked on this channel.
func NewNamedChannel(ctx Context, name string) Channel {
	return &channelImpl{name: name}
}

// NewBufferedChannel create new buffered Channel instance
func NewBufferedChannel(ctx Context, size int) Channel {
	return &channelImpl{size: size}
}

// NewNamedBufferedChannel create new BufferedChannel instance with a given human readable name.
// Name appears in stack traces that are blocked on this Channel.
func NewNamedBufferedChannel(ctx Context, name string, size int) Channel {
	return &channelImpl{name: name, size: size}
}

// NewSelector creates a new Selector instance.
func NewSelector(ctx Context) Selector {
	state := getState(ctx)
	state.dispatcher.selectorSequence++
	return NewNamedSelector(ctx, fmt.Sprintf("selector-%v", state.dispatcher.selectorSequence))
}

// NewNamedSelector creates a new Selector instance with a given human readable name.
// Name appears in stack traces that are blocked on this Selector.
func NewNamedSelector(ctx Context, name string) Selector {
	return &selectorImpl{name: name}
}

// Go creates a new coroutine. It has similar semantic to goroutine in a context of the workflow.
func Go(ctx Context, f func(ctx Context)) {
	state := getState(ctx)
	state.dispatcher.newCoroutine(ctx, f)
}

// GoNamed creates a new coroutine with a given human readable name.
// It has similar semantic to goroutine in a context of the workflow.
// Name appears in stack traces that are blocked on this Channel.
func GoNamed(ctx Context, name string, f func(ctx Context)) {
	state := getState(ctx)
	state.dispatcher.newNamedCoroutine(ctx, name, f)
}

// NewFuture creates a new future as well as associated Settable that is used to set its value.
func NewFuture(ctx Context) (Future, Settable) {
	impl := &futureImpl{channel: NewChannel(ctx).(*channelImpl)}
	return impl, impl
}

// ExecuteActivity requests activity execution in the context of a workflow.
//  - Context can be used to pass the settings for this activity.
// 	For example: task list that this need to be routed, timeouts that need to be configured.
//	Use ActivityOptions to pass down the options.
//			ao := ActivityOptions{
// 				TaskList: "exampleTaskList",
// 				ScheduleToStartTimeout: 10 * time.Second,
// 				StartToCloseTimeout: 5 * time.Second,
// 				ScheduleToCloseTimeout: 10 * time.Second,
// 				HeartbeatTimeout: 0,
// 			}
//			ctx1 := WithActivityOptions(ctx, ao)
//
//			or to override a single option
//
//			ctx1 := WithTaskList(ctx, "exampleTaskList")
//  - f - Either a activity name or a function that is getting scheduled.
//  - args - The arguments that need to be passed to the function represented by 'f'.
//  - If the activity failed to complete then the future get error would indicate the failure
// and it can be one of CustomError, TimeoutError, CanceledError, PanicError, GenericError.
//  - You can also cancel the pending activity using context(WithCancel(ctx)) and that will fail the activity with
// error CanceledError.
// - returns Future with activity result or failure
func ExecuteActivity(ctx Context, f interface{}, args ...interface{}) Future {
	// Validate type and its arguments.
	future, settable := newDecodeFuture(ctx, f)
	activityType, input, err := getValidatedActivityFunction(f, args)
	if err != nil {
		settable.Set(nil, err)
		return future
	}
	// Validate context options.
	parameters := getActivityOptions(ctx)
	parameters, err = getValidatedActivityOptions(ctx)
	if err != nil {
		settable.Set(nil, err)
		return future
	}
	parameters.ActivityType = *activityType
	parameters.Input = input

	a := getWorkflowEnvironment(ctx).ExecuteActivity(*parameters, func(r []byte, e error) {
		settable.Set(r, e)
	})
	Go(ctx, func(ctx Context) {
		if ctx.Done() == nil {
			return // not cancellable.
		}
		if ctx.Done().Receive(ctx, nil); ctx.Err() == ErrCanceled {
			getWorkflowEnvironment(ctx).RequestCancelActivity(a.activityID)
		}
	})
	return future
}

// ExecuteChildWorkflow requests child workflow execution in the context of a workflow.
//  - Context can be used to pass the settings for the child workflow.
// 	For example: task list that this child workflow should be routed, timeouts that need to be configured.
//	Use ChildWorkflowOptions to pass down the options.
//			cwo := ChildWorkflowOptions{
// 				ExecutionStartToCloseTimeout: 10 * time.Minute,
// 				TaskStartToCloseTimeout: time.Minute,
// 			}
//			ctx1 := WithChildWorkflowOptions(ctx, cwo)
//  - f - Either a workflow name or a workflow function that is getting scheduled.
//  - args - The arguments that need to be passed to the child workflow function represented by 'f'.
//  - If the child workflow failed to complete then the future get error would indicate the failure
// and it can be one of CustomError, TimeoutError, CanceledError, GenericError.
//  - You can also cancel the pending child workflow using context(WithCancel(ctx)) and that will fail the workflow with
// error CanceledError.
// - returns ChildWorkflowFuture
func ExecuteChildWorkflow(ctx Context, f interface{}, args ...interface{}) ChildWorkflowFuture {
	mainFuture, mainSettable := newDecodeFuture(ctx, f)
	executionFuture, executionSettable := NewFuture(ctx)
	result := childWorkflowFutureImpl{
		decodeFutureImpl: mainFuture.(*decodeFutureImpl),
		executionFuture:  executionFuture.(*futureImpl)}
	wfType, input, err := getValidatedWorkerFunction(f, args)
	if err != nil {
		mainSettable.Set(nil, err)
		return result
	}
	options, err := getValidatedWorkflowOptions(ctx)
	if err != nil {
		mainSettable.Set(nil, err)
		return result
	}

	options.input = input
	options.workflowType = wfType
	var childWorkflowExecution *WorkflowExecution
	getWorkflowEnvironment(ctx).ExecuteChildWorkflow(*options, func(r []byte, e error) {
		mainSettable.Set(r, e)
	}, func(r WorkflowExecution, e error) {
		if e == nil {
			childWorkflowExecution = &r
		}
		executionSettable.Set(r, e)
	})
	Go(ctx, func(ctx Context) {
		if ctx.Done() == nil {
			return // not cancellable.
		}
		if ctx.Done().Receive(ctx, nil); ctx.Err() == ErrCanceled {
			if childWorkflowExecution != nil {
				getWorkflowEnvironment(ctx).RequestCancelWorkflow(
					*options.domain, childWorkflowExecution.ID, childWorkflowExecution.RunID)
			}
		}
	})

	return result
}

// WorkflowInfo information about currently executing workflow
type WorkflowInfo struct {
	WorkflowExecution                   WorkflowExecution
	WorkflowType                        WorkflowType
	TaskListName                        string
	ExecutionStartToCloseTimeoutSeconds int32
	TaskStartToCloseTimeoutSeconds      int32
	Domain                              string
}

// GetWorkflowInfo extracts info of a current workflow from a context.
func GetWorkflowInfo(ctx Context) *WorkflowInfo {
	return getWorkflowEnvironment(ctx).WorkflowInfo()
}

// GetLogger returns a logger to be used in workflow's context
func GetLogger(ctx Context) *zap.Logger {
	return getWorkflowEnvironment(ctx).GetLogger()
}

// Now returns the current time when the decision is started or replayed.
// The workflow needs to use this Now() to get the wall clock time instead of the Go lang library one.
func Now(ctx Context) time.Time {
	return getWorkflowEnvironment(ctx).Now()
}

// NewTimer returns immediately and the future becomes ready after the specified timeout.
//  - The current timer resolution implementation is in seconds but is subjected to change.
//  - The workflow needs to use this NewTimer() to get the timer instead of the Go lang library one(timer.NewTimer())
//  - You can also cancel the pending timer using context(WithCancel(ctx)) and that will cancel the timer with
// error TimerCanceledError.
func NewTimer(ctx Context, d time.Duration) Future {
	future, settable := NewFuture(ctx)
	if d <= 0 {
		settable.Set(true, nil)
		return future
	}

	t := getWorkflowEnvironment(ctx).NewTimer(d, func(r []byte, e error) {
		settable.Set(nil, e)
	})
	if t != nil {
		Go(ctx, func(ctx Context) {
			if ctx.Done() == nil {
				return // not cancellable.
			}
			// We will cancel the timer either it is explicit cancellation
			// (or) we are closed.
			ctx.Done().Receive(ctx, nil)
			getWorkflowEnvironment(ctx).RequestCancelTimer(t.timerID)
		})
	}
	return future
}

// Sleep pauses the current goroutine for at least the duration d.
// A negative or zero duration causes Sleep to return immediately.
//  - The current timer resolution implementation is in seconds but is subjected to change.
//  - The workflow needs to use this Sleep() to sleep instead of the Go lang library one(timer.Sleep())
//  - You can also cancel the pending sleep using context(WithCancel(ctx)) and that will cancel the sleep with
//    error TimerCanceledError.
func Sleep(ctx Context, d time.Duration) (err error) {
	t := NewTimer(ctx, d)
	err = t.Get(ctx, nil)
	return
}

// RequestCancelWorkflow can be used to request cancellation of an external workflow.
// - workflowID - name of the workflow ID.
// - runID 	- Optional - indicates the instance of a workflow.
// You can specify the domain of the workflow using the context like
//	ctx := WithWorkflowDomain(ctx, "domain-name")
func RequestCancelWorkflow(ctx Context, workflowID, runID string) error {
	ctx1 := setWorkflowEnvOptionsIfNotExist(ctx)
	options := getWorkflowEnvOptions(ctx1)
	if options.domain == nil {
		return errors.New("need a valid domain")
	}
	return getWorkflowEnvironment(ctx).RequestCancelWorkflow(*options.domain, workflowID, runID)
}

// WithChildWorkflowOptions adds all workflow options to the context.
func WithChildWorkflowOptions(ctx Context, cwo ChildWorkflowOptions) Context {
	ctx1 := setWorkflowEnvOptionsIfNotExist(ctx)
	wfOptions := getWorkflowEnvOptions(ctx1)
	wfOptions.domain = common.StringPtr(cwo.Domain)
	wfOptions.taskListName = common.StringPtr(cwo.TaskList)
	wfOptions.workflowID = cwo.WorkflowID
	wfOptions.executionStartToCloseTimeoutSeconds = common.Int32Ptr(int32(cwo.ExecutionStartToCloseTimeout.Seconds()))
	wfOptions.taskStartToCloseTimeoutSeconds = common.Int32Ptr(int32(cwo.TaskStartToCloseTimeout.Seconds()))
	wfOptions.childPolicy = cwo.ChildPolicy
	wfOptions.waitForCancellation = cwo.WaitForCancellation

	return ctx1
}

// WithWorkflowDomain adds a domain to the context.
func WithWorkflowDomain(ctx Context, name string) Context {
	ctx1 := setWorkflowEnvOptionsIfNotExist(ctx)
	getWorkflowEnvOptions(ctx1).domain = common.StringPtr(name)
	return ctx1
}

// WithWorkflowTaskList adds a task list to the context.
func WithWorkflowTaskList(ctx Context, name string) Context {
	ctx1 := setWorkflowEnvOptionsIfNotExist(ctx)
	getWorkflowEnvOptions(ctx1).taskListName = common.StringPtr(name)
	return ctx1
}

// WithWorkflowID adds a workflowID to the context.
func WithWorkflowID(ctx Context, workflowID string) Context {
	ctx1 := setWorkflowEnvOptionsIfNotExist(ctx)
	getWorkflowEnvOptions(ctx1).workflowID = workflowID
	return ctx1
}

// WithChildPolicy adds a ChildWorkflowPolicy to the context.
func WithChildPolicy(ctx Context, childPolicy ChildWorkflowPolicy) Context {
	ctx1 := setWorkflowEnvOptionsIfNotExist(ctx)
	getWorkflowEnvOptions(ctx1).childPolicy = childPolicy
	return ctx1
}

// WithExecutionStartToCloseTimeout adds a workflow execution timeout to the context.
func WithExecutionStartToCloseTimeout(ctx Context, d time.Duration) Context {
	ctx1 := setWorkflowEnvOptionsIfNotExist(ctx)
	getWorkflowEnvOptions(ctx1).executionStartToCloseTimeoutSeconds = common.Int32Ptr(int32(d.Seconds()))
	return ctx1
}

// WithWorkflowTaskStartToCloseTimeout adds a decision timeout to the context.
func WithWorkflowTaskStartToCloseTimeout(ctx Context, d time.Duration) Context {
	ctx1 := setWorkflowEnvOptionsIfNotExist(ctx)
	getWorkflowEnvOptions(ctx1).taskStartToCloseTimeoutSeconds = common.Int32Ptr(int32(d.Seconds()))
	return ctx1
}

// GetSignalChannel returns channel corresponding to the signal name.
func GetSignalChannel(ctx Context, signalName string) Channel {
	return getWorkflowEnvOptions(ctx).getSignalChannel(ctx, signalName)
}

// Get extract data from encoded data to desired value type. valuePtr is pointer to the actual value type.
func (b EncodedValue) Get(valuePtr interface{}) error {
	return getHostEnvironment().decodeArg(b, valuePtr)
}

// SideEffect executes provided function once, records its result into the workflow history and doesn't
// reexecute it on replay returning recorded result instead. It can be seen as an "inline" activity.
// Use it only for short nondeterministic code snippets like getting random value or generating UUID.
// The only way to fail SideEffect is to panic which causes decision task failure. The decision task after timeout is
// rescheduled and reexecuted giving SideEffect another chance to succeed.
// Be careful to not return any data from SideEffect function any other way than through its recorded return value.
// For example this code is BROKEN:
//
// var executed bool
// cadence.SideEffect(func(ctx cadence.Context) interface{} {
//        executed = true
//        return nil
// })
// if executed {
//        ....
// } else {
//        ....
// }
// On replay the function is not executed, the executed flag is not set to true
// and the workflow takes a different path breaking the determinism.
//
// Here is the correct way to use SideEffect:
//
// encodedRandom := SideEffect(func(ctx cadence.Context) interface{} {
//       return rand.Intn(100)
// })
// var random int
// encodedRandom.Get(&random)
// if random < 50 {
//        ....
// } else {
//        ....
// }
func SideEffect(ctx Context, f func(ctx Context) interface{}) EncodedValue {
	future, settable := NewFuture(ctx)
	wrapperFunc := func() ([]byte, error) {
		r := f(ctx)
		return getHostEnvironment().encodeArg(r)
	}
	resultCallback := func(result []byte, err error) {
		settable.Set(EncodedValue(result), err)
	}
	getWorkflowEnvironment(ctx).SideEffect(wrapperFunc, resultCallback)
	var encoded EncodedValue
	if err := future.Get(ctx, &encoded); err != nil {
		panic(err)
	}
	return encoded
}

// DefaultVersion is a version returned by GetVersion for code that wasn't versioned before
var DefaultVersion Version = -1

// VersionTombstone is used to indicate that GetVersion call was at this place.
// It is needed to ensure that workflows that use lower version are not corrupted by this decider.
func VersionTombstone(ctx Context, component string, minSupported Version) {
	versions := ctx.Value(componentVersionsContextKey).(map[string]*componentVersion)
	cv, ok := versions[component]
	if ok {
		if cv.minSupported < minSupported {
			minSupported = cv.minSupported
		} else {
			cv.minSupported = minSupported
		}
		if cv.version != nil {
			validateVersion(component, *cv.version, minSupported, math.MaxInt32)
		}
		return
	}
	versions[component] = &componentVersion{minSupported: minSupported}
}

// GetVersion is used to safely perform backwards incompatible changes to workflow definitions.
func GetVersion(ctx Context, component string, minSupported, maxSupported Version) Version {
	versions := ctx.Value(componentVersionsContextKey).(map[string]*componentVersion)
	cv, ok := versions[component]
	if ok {
		if cv.minSupported < minSupported {
			minSupported = cv.minSupported
		} else {
			cv.minSupported = minSupported
		}

		if cv.version != nil {
			validateVersion(component, *cv.version, minSupported, maxSupported)
			return *cv.version
		}
	}
	version := getWorkflowEnvironment(ctx).GetVersion(component, minSupported, maxSupported)
	versions[component] = &componentVersion{minSupported: minSupported, version: &version}
	return version
}<|MERGE_RESOLUTION|>--- conflicted
+++ resolved
@@ -109,10 +109,9 @@
 	// EncodedValue is type alias used to encapsulate/extract encoded result from workflow/activity.
 	EncodedValue []byte
 
-<<<<<<< HEAD
 	// Version represents a component version. See GetVersion call.
 	Version int
-=======
+
 	// ChildWorkflowOptions stores all child workflow specific parameters that will be stored inside of a Context.
 	ChildWorkflowOptions struct {
 		// Domain of the child workflow.
@@ -158,7 +157,6 @@
 	// ChildWorkflowPolicyAbandon is policy that will have no impact to child workflow execution when parent workflow is
 	// terminated.
 	ChildWorkflowPolicyAbandon ChildWorkflowPolicy = 2
->>>>>>> ba6a0888
 )
 
 // RegisterWorkflow - registers a workflow function with the framework.
