// Copyright (c) 2017 Uber Technologies, Inc.
//
// Permission is hereby granted, free of charge, to any person obtaining a copy
// of this software and associated documentation files (the "Software"), to deal
// in the Software without restriction, including without limitation the rights
// to use, copy, modify, merge, publish, distribute, sublicense, and/or sell
// copies of the Software, and to permit persons to whom the Software is
// furnished to do so, subject to the following conditions:
//
// The above copyright notice and this permission notice shall be included in
// all copies or substantial portions of the Software.
//
// THE SOFTWARE IS PROVIDED "AS IS", WITHOUT WARRANTY OF ANY KIND, EXPRESS OR
// IMPLIED, INCLUDING BUT NOT LIMITED TO THE WARRANTIES OF MERCHANTABILITY,
// FITNESS FOR A PARTICULAR PURPOSE AND NONINFRINGEMENT. IN NO EVENT SHALL THE
// AUTHORS OR COPYRIGHT HOLDERS BE LIABLE FOR ANY CLAIM, DAMAGES OR OTHER
// LIABILITY, WHETHER IN AN ACTION OF CONTRACT, TORT OR OTHERWISE, ARISING FROM,
// OUT OF OR IN CONNECTION WITH THE SOFTWARE OR THE USE OR OTHER DEALINGS IN
// THE SOFTWARE.

package cadence

// All code in this file is private to the package.

import (
	"bytes"
	"context"
	"encoding/gob"
	"errors"
	"fmt"
	"reflect"
	"runtime"
	"strconv"
	"strings"
	"sync"
	"time"

	"github.com/apache/thrift/lib/go/thrift"
	"github.com/uber-go/tally"
	m "go.uber.org/cadence/.gen/go/cadence"
	"go.uber.org/cadence/.gen/go/shared"
	"go.uber.org/cadence/common"
	"go.uber.org/cadence/common/backoff"
	"go.uber.org/zap"
	"go.uber.org/zap/zapcore"
)

const (
	// Set to 2 pollers for now, can adjust later if needed. The typical RTT (round-trip time) is below 1ms within data
	// center. And the poll API latency is about 5ms. With 2 poller, we could achieve around 300~400 RPS.
	defaultConcurrentPollRoutineSize = 2

	defaultMaxConcurrentActivityExecutionSize = 1000   // Large concurrent activity execution size (1k)
	defaultMaxActivityExecutionRate           = 100000 // Large activity execution rate (unlimited)

	defaultMaxConcurrentWorkflowExecutionSize = 50     // hardcoded max workflow execution size.
	defaultMaxWorkflowExecutionRate           = 100000 // Large workflow execution rate (unlimited)
)

// Assert that structs do indeed implement the interfaces
var _ Worker = (*aggregatedWorker)(nil)
var _ hostEnv = (*hostEnvImpl)(nil)

type (

	// WorkflowFactory function is used to create a workflow implementation object.
	// It is needed as a workflow object is created on every decision.
	// To start a workflow instance use NewClient(...).StartWorkflow(...)
	workflowFactory func(workflowType WorkflowType) (workflow, error)

	// WorkflowWorker wraps the code for hosting workflow types.
	// And worker is mapped 1:1 with task list. If the user want's to poll multiple
	// task list names they might have to manage 'n' workers for 'n' task lists.
	workflowWorker struct {
		executionParameters workerExecutionParameters
		workflowService     m.TChanWorkflowService
		domain              string
		poller              taskPoller // taskPoller to poll and process the tasks.
		worker              *baseWorker
		identity            string
	}

	// ActivityWorker wraps the code for hosting activity types.
	// TODO: Worker doing heartbeating automatically while activity task is running
	activityWorker struct {
		executionParameters workerExecutionParameters
		workflowService     m.TChanWorkflowService
		domain              string
		poller              taskPoller
		worker              *baseWorker
		identity            string
	}

	// Worker overrides.
	workerOverrides struct {
		workflowTaskHandler WorkflowTaskHandler
		activityTaskHandler ActivityTaskHandler
	}

	// workerExecutionParameters defines worker configure/execution options.
	workerExecutionParameters struct {
		// Task list name to poll.
		TaskList string

		// Defines how many concurrent poll requests for the task list by this worker.
		ConcurrentPollRoutineSize int

		// Defines how many concurrent executions for task list by this worker.
		ConcurrentActivityExecutionSize int

		// Defines rate limiting on number of activity tasks that can be executed per MaxActivityExecutionRateRefreshDuration.
		MaxActivityExecutionRate int

		// Defines refresh duration for rate limit. If not specified, it uses 1s as default.
		MaxActivityExecutionRateRefreshDuration time.Duration

		// User can provide an identity for the debuggability. If not provided the framework has
		// a default option.
		Identity string

		MetricsScope tally.Scope

		Logger *zap.Logger

		// Enable logging in replay mode
		EnableLoggingInReplay bool

		// Context to store user provided key/value pairs
		UserContext context.Context
	}
)

// newWorkflowWorker returns an instance of the workflow worker.
func newWorkflowWorker(
	service m.TChanWorkflowService,
	domain string,
	params workerExecutionParameters,
	ppMgr pressurePointMgr,
	hostEnv *hostEnvImpl,
) Worker {
	return newWorkflowWorkerInternal(service, domain, params, ppMgr, nil, hostEnv)
}

func ensureRequiredParams(params *workerExecutionParameters) {
	if params.Identity == "" {
		params.Identity = getWorkerIdentity(params.TaskList)
	}
	if params.Logger == nil {
		// create default logger if user does not supply one.
		config := zap.NewProductionConfig()
		// set default time formatter to "2006-01-02T15:04:05.000Z0700"
		config.EncoderConfig.EncodeTime = zapcore.ISO8601TimeEncoder
		//config.Level.SetLevel(zapcore.DebugLevel)
		logger, _ := config.Build()
		params.Logger = logger
		params.Logger.Info("No logger configured for cadence worker. Created default one.")
	}

	if params.MetricsScope == nil {
		params.MetricsScope = tally.NoopScope
		params.Logger.Info("No metrics scope configured for cadence worker. Use NoopScope as default.")
	}
}

// verifyDomainExist does a DescribeDomain operation on the specified domain with backoff/retry
// It returns an error, if the server returns an EntityNotExist or BadRequest error
// On any other transient error, this method will just return success
func verifyDomainExist(client m.TChanWorkflowService, domain string, logger *zap.Logger) error {

	descDomainOp := func() error {
		ctx, cancel := newTChannelContext()
		defer cancel()
		_, err := client.DescribeDomain(ctx, &shared.DescribeDomainRequest{Name: &domain})
		if err != nil {
			if _, ok := err.(*shared.EntityNotExistsError); ok {
				logger.Error("domain does not exist", zap.String("domain", domain), zap.Error(err))
				return err
			}
			if _, ok := err.(*shared.BadRequestError); ok {
				logger.Error("domain does not exist", zap.String("domain", domain), zap.Error(err))
				return err
			}
			// on any other error, just return true
			logger.Warn("unable to verify if domain exist", zap.String("domain", domain), zap.Error(err))
		}
		return nil
	}

	if len(domain) == 0 {
		return errors.New("domain cannot be empty")
	}

	// exponential backoff retry for upto a minute
	return backoff.Retry(descDomainOp, serviceOperationRetryPolicy, isServiceTransientError)
}

func newWorkflowWorkerInternal(
	service m.TChanWorkflowService,
	domain string,
	params workerExecutionParameters,
	ppMgr pressurePointMgr,
	overrides *workerOverrides,
	hostEnv *hostEnvImpl,
) Worker {
	// Get a workflow task handler.
	ensureRequiredParams(&params)
	var taskHandler WorkflowTaskHandler
	if overrides != nil && overrides.workflowTaskHandler != nil {
		taskHandler = overrides.workflowTaskHandler
	} else {
		taskHandler = newWorkflowTaskHandler(domain, params, ppMgr, hostEnv)
	}
	return newWorkflowTaskWorkerInternal(taskHandler, service, domain, params)
}

func newWorkflowTaskWorkerInternal(
	taskHandler WorkflowTaskHandler,
	service m.TChanWorkflowService,
	domain string,
	params workerExecutionParameters,
) Worker {
	ensureRequiredParams(&params)
	poller := newWorkflowTaskPoller(
		taskHandler,
		service,
		domain,
		params,
	)
	worker := newBaseWorker(baseWorkerOptions{
		pollerCount:                params.ConcurrentPollRoutineSize,
		maxConcurrentTask:          defaultMaxConcurrentWorkflowExecutionSize,
		maxTaskRate:                defaultMaxWorkflowExecutionRate,
		maxTaskRateRefreshDuration: time.Second,
		taskWorker:                 poller,
		workflowService:            service,
		identity:                   params.Identity,
		workerType:                 "DecisionWorker"},
		params.Logger)

	return &workflowWorker{
		executionParameters: params,
		workflowService:     service,
		poller:              poller,
		worker:              worker,
		identity:            params.Identity,
		domain:              domain,
	}
}

// Start the worker.
func (ww *workflowWorker) Start() error {
	err := verifyDomainExist(ww.workflowService, ww.domain, ww.worker.logger)
	if err != nil {
		return err
	}
	ww.worker.Start()
	return nil // TODO: propagate error
}

func (ww *workflowWorker) Run() error {
	err := verifyDomainExist(ww.workflowService, ww.domain, ww.worker.logger)
	if err != nil {
		return err
	}
	ww.worker.Run()
	return nil
}

// Shutdown the worker.
func (ww *workflowWorker) Stop() {
	ww.worker.Stop()
}

func newActivityWorker(
	service m.TChanWorkflowService,
	domain string,
	params workerExecutionParameters,
	overrides *workerOverrides,
	env *hostEnvImpl,
) Worker {
	ensureRequiredParams(&params)
	// Get a activity task handler.
	var taskHandler ActivityTaskHandler
	if overrides != nil && overrides.activityTaskHandler != nil {
		taskHandler = overrides.activityTaskHandler
	} else {
		taskHandler = newActivityTaskHandler(service, params, env)
	}
	return newActivityTaskWorker(taskHandler, service, domain, params)
}

func newActivityTaskWorker(
	taskHandler ActivityTaskHandler,
	service m.TChanWorkflowService,
	domain string,
	workerParams workerExecutionParameters,
) (worker Worker) {
	ensureRequiredParams(&workerParams)

	poller := newActivityTaskPoller(
		taskHandler,
		service,
		domain,
		workerParams,
	)
	base := newBaseWorker(
		baseWorkerOptions{
			pollerCount:                workerParams.ConcurrentPollRoutineSize,
			maxConcurrentTask:          workerParams.ConcurrentActivityExecutionSize,
			maxTaskRate:                workerParams.MaxActivityExecutionRate,
			maxTaskRateRefreshDuration: workerParams.MaxActivityExecutionRateRefreshDuration,
			taskWorker:                 poller,
			workflowService:            service,
			identity:                   workerParams.Identity,
			workerType:                 "ActivityWorker",
		},
		workerParams.Logger,
	)

	return &activityWorker{
		executionParameters: workerParams,
		workflowService:     service,
		worker:              base,
		poller:              poller,
		identity:            workerParams.Identity,
		domain:              domain,
	}
}

// Start the worker.
func (aw *activityWorker) Start() error {
	err := verifyDomainExist(aw.workflowService, aw.domain, aw.worker.logger)
	if err != nil {
		return err
	}
	aw.worker.Start()
	return nil // TODO: propagate errors
}

// Run the worker.
func (aw *activityWorker) Run() error {
	err := verifyDomainExist(aw.workflowService, aw.domain, aw.worker.logger)
	if err != nil {
		return err
	}
	aw.worker.Run()
	return nil
}

// Shutdown the worker.
func (aw *activityWorker) Stop() {
	aw.worker.Stop()
}

type workerFunc func(ctx Context, input []byte) ([]byte, error)
type activityFunc func(ctx context.Context, input []byte) ([]byte, error)

// hostEnv stores all worker-specific parameters that will
// be stored inside of a context.
type hostEnv interface {
	RegisterWorkflow(wf interface{}) error
	RegisterActivity(af interface{}) error
	// TODO: This encoder should be pluggable.
	Encoder() encoding
	RegisterFnType(fnType reflect.Type) error
}

type interceptorFn func(name string, workflow interface{}) (string, interface{})

// hostEnvImpl is the implementation of hostEnv
type hostEnvImpl struct {
	sync.Mutex
	workflowFuncMap                  map[string]interface{}
	workflowAliasMap                 map[string]string
	activityFuncMap                  map[string]activity
	activityAliasMap                 map[string]string
	encoding                         gobEncoding
	tEncoding                        thriftEncoding
	activityRegistrationInterceptors []interceptorFn
	workflowRegistrationInterceptors []interceptorFn
}

func (th *hostEnvImpl) AddWorkflowRegistrationInterceptor(i interceptorFn) {
	// As this function as well as registrations are called from init
	// the order is not defined. So this code deals with registration before listener is
	// registered as well as ones that come after.
	// This is also the reason that listener cannot reject registration as it can be applied
	// to already registered functions.
	th.Lock()
	funcMapCopy := th.workflowFuncMap // used to call listener outside of the lock.
	th.workflowRegistrationInterceptors = append(th.workflowRegistrationInterceptors, i)
	th.workflowFuncMap = make(map[string]interface{}) // clear map
	th.Unlock()
	for w, f := range funcMapCopy {
		intw, intf := i(w, f)
		th.Lock()
		th.workflowFuncMap[intw] = intf
		th.Unlock()
	}
}

func (th *hostEnvImpl) AddActivityRegistrationInterceptor(i interceptorFn) {
	// As this function as well as registrations are called from init
	// the order is not defined. So this code deals with registration before listener is
	// registered as well as ones that come after.
	// This is also the reason that listener cannot reject registration as it can be applied
	// to already registered functions.
	th.Lock()
	funcMapCopy := th.activityFuncMap // used to call listener outside of the lock.
	th.activityRegistrationInterceptors = append(th.activityRegistrationInterceptors, i)
	th.activityFuncMap = make(map[string]activity) // clear map
	th.Unlock()
	for w, a := range funcMapCopy {
		intw, intf := i(w, a.GetFunction())
		th.Lock()
		th.activityFuncMap[intw] = &activityExecutor{intw, intf}
		th.Unlock()
	}
}

func (th *hostEnvImpl) RegisterWorkflow(af interface{}) error {
	return th.RegisterWorkflowWithOptions(af, RegisterWorkflowOptions{})
}

func (th *hostEnvImpl) RegisterWorkflowWithOptions(
	af interface{},
	options RegisterWorkflowOptions,
) error {
	// Validate that it is a function
	fnType := reflect.TypeOf(af)
	if err := validateFnFormat(fnType, true); err != nil {
		return err
	}
	fnName := getFunctionName(af)
	alias := options.Name
	registerName := fnName
	if len(alias) > 0 {
		registerName = alias
	}
	// Check if already registered
	if _, ok := th.getWorkflowFn(registerName); ok {
		return fmt.Errorf("workflow name \"%v\" is already registered", registerName)
	}
	// Register args with encoding.
	if err := th.registerEncodingTypes(fnType); err != nil {
		return err
	}
	registerName, af = th.invokeInterceptors(registerName, af, th.workflowRegistrationInterceptors)
	th.addWorkflowFn(registerName, af)
	if len(alias) > 0 {
		th.addWorkflowAlias(fnName, alias)
	}
	return nil
}

func (th *hostEnvImpl) RegisterActivity(af interface{}) error {
	return th.RegisterActivityWithOptions(af, RegisterActivityOptions{})
}

func (th *hostEnvImpl) RegisterActivityWithOptions(
	af interface{},
	options RegisterActivityOptions,
) error {
	// Validate that it is a function
	fnType := reflect.TypeOf(af)
	if err := validateFnFormat(fnType, false); err != nil {
		return err
	}
	fnName := getFunctionName(af)
	alias := options.Name
	registerName := fnName
	if len(alias) > 0 {
		registerName = alias
	}
	if len(alias) > 0 {
		registerName = alias
	}
	// Check if already registered
	if _, ok := th.getActivityFn(registerName); ok {
		return fmt.Errorf("activity type \"%v\" is already registered", registerName)
	}
	// Register args with encoding.
	if err := th.registerEncodingTypes(fnType); err != nil {
		return err
	}
	registerName, af = th.invokeInterceptors(registerName, af, th.activityRegistrationInterceptors)
	th.addActivityFn(registerName, af)
	if len(alias) > 0 {
		th.addActivityAlias(fnName, alias)
	}
	return nil
}

func (th *hostEnvImpl) invokeInterceptors(name string, f interface{}, interceptors []interceptorFn) (string, interface{}) {
	th.Lock()
	var copy []interceptorFn
	for _, i := range interceptors {
		copy = append(copy, i)
	}
	th.Unlock()
	for _, l := range copy {
		name, f = l(name, f)
	}
	return name, f
}

// Get the encoder.
func (th *hostEnvImpl) Encoder() encoding {
	return th.encoding
}

// Get thrift encoder.
func (th *hostEnvImpl) ThriftEncoder() encoding {
	return th.tEncoding
}

// Register all function args and return types with encoder.
func (th *hostEnvImpl) RegisterFnType(fnType reflect.Type) error {
	return th.registerEncodingTypes(fnType)
}

func (th *hostEnvImpl) addWorkflowAlias(fnName string, alias string) {
	th.Lock()
	defer th.Unlock()
	th.workflowAliasMap[fnName] = alias
}

func (th *hostEnvImpl) getWorkflowAlias(fnName string) (string, bool) {
	th.Lock()
	defer th.Unlock()
	alias, ok := th.workflowAliasMap[fnName]
	return alias, ok
}

func (th *hostEnvImpl) addWorkflowFn(fnName string, wf interface{}) {
	th.Lock()
	defer th.Unlock()
	th.workflowFuncMap[fnName] = wf
}

func (th *hostEnvImpl) getWorkflowFn(fnName string) (interface{}, bool) {
	th.Lock()
	defer th.Unlock()
	fn, ok := th.workflowFuncMap[fnName]
	return fn, ok
}

func (th *hostEnvImpl) getRegisteredWorkflowTypes() []string {
	th.Lock()
	defer th.Unlock()
	var r []string
	for t := range th.workflowFuncMap {
		r = append(r, t)
	}
	return r
}

func (th *hostEnvImpl) lenWorkflowFns() int {
	th.Lock()
	defer th.Unlock()
	return len(th.workflowFuncMap)
}

func (th *hostEnvImpl) lookupActivity(fnName string) (activity, bool) {
	lookup := fnName
	if alias, ok := th.getActivityAlias(fnName); ok {
		lookup = alias
	}
	return th.getActivity(lookup)
}

func (th *hostEnvImpl) addActivityAlias(fnName string, alias string) {
	th.Lock()
	defer th.Unlock()
	th.activityAliasMap[fnName] = alias
}

func (th *hostEnvImpl) getActivityAlias(fnName string) (string, bool) {
	th.Lock()
	defer th.Unlock()
	alias, ok := th.activityAliasMap[fnName]
	return alias, ok
}

func (th *hostEnvImpl) addActivity(fnName string, a activity) {
	th.Lock()
	defer th.Unlock()
	th.activityFuncMap[fnName] = a
}

func (th *hostEnvImpl) addActivityFn(fnName string, af interface{}) {
	th.addActivity(fnName, &activityExecutor{fnName, af})
}

func (th *hostEnvImpl) getActivity(fnName string) (activity, bool) {
	th.Lock()
	defer th.Unlock()
	a, ok := th.activityFuncMap[fnName]
	return a, ok
}

func (th *hostEnvImpl) getActivityFn(fnName string) (interface{}, bool) {
	if a, ok := th.getActivity(fnName); ok {
		return a.GetFunction(), ok
	}
	return nil, false
}

func (th *hostEnvImpl) getRegisteredActivities() []activity {
	activities := make([]activity, 0, len(th.activityFuncMap))
	for _, a := range th.activityFuncMap {
		activities = append(activities, a)
	}
	return activities
}

func (th *hostEnvImpl) getRegisteredActivityTypes() []string {
	th.Lock()
	defer th.Unlock()
	var r []string
	for t := range th.activityFuncMap {
		r = append(r, t)
	}
	return r
}

// register all the types with encoder.
func (th *hostEnvImpl) registerEncodingTypes(fnType reflect.Type) error {
	th.Lock()
	defer th.Unlock()

	// Register arguments.
	for i := 0; i < fnType.NumIn(); i++ {
		err := th.registerType(fnType.In(i), th.Encoder())
		if err != nil {
			return err
		}
	}
	// Register return types.
	// TODO: We need register all concrete implementations of error, Either
	// through pre-registry (or) at the time conversion.
	for i := 0; i < fnType.NumOut(); i++ {
		err := th.registerType(fnType.Out(i), th.Encoder())
		if err != nil {
			return err
		}
	}

	return nil
}

func (th *hostEnvImpl) registerValue(v interface{}, encoder encoding) error {
	if val := reflect.ValueOf(v); val.IsValid() {
		if val.Kind() == reflect.Ptr && val.IsNil() {
			return nil
		}
		rType := reflect.Indirect(val).Type()
		return th.registerType(rType, encoder)
	}
	return nil
}

// register type with our encoder.
func (th *hostEnvImpl) registerType(t reflect.Type, encoder encoding) error {
	// Interfaces cannot be registered, their implementations should be
	// https://golang.org/pkg/encoding/gob/#Register
	if t.Kind() == reflect.Interface || t.Kind() == reflect.Ptr {
		return nil
	}
	arg := reflect.Zero(t).Interface()
	return encoder.Register(arg)
}

func (th *hostEnvImpl) isUseThriftEncoding(objs []interface{}) bool {
	// NOTE: our criteria to use which encoder is simple if all the types are serializable using thrift then we use
	// thrift encoder. For everything else we default to gob.

	if len(objs) == 0 {
		return false
	}

	for i := 0; i < len(objs); i++ {
		if !isThriftType(objs[i]) {
			return false
		}
	}
	return true
}

func (th *hostEnvImpl) isUseThriftDecoding(objs []interface{}) bool {
	// NOTE: our criteria to use which encoder is simple if all the types are de-serializable using thrift then we use
	// thrift decoder. For everything else we default to gob.

	if len(objs) == 0 {
		return false
	}

	for i := 0; i < len(objs); i++ {
		rVal := reflect.ValueOf(objs[i])
		if rVal.Kind() != reflect.Ptr || !isThriftType(reflect.Indirect(rVal).Interface()) {
			return false
		}
	}
	return true
}

func (th *hostEnvImpl) getWorkflowDefinition(wt WorkflowType) (workflowDefinition, error) {
	wf, ok := th.getWorkflowFn(wt.Name)
	if !ok {
		supported := strings.Join(th.getRegisteredWorkflowTypes(), ", ")
		return nil, fmt.Errorf("Unable to find workflow type: %v. Supported types: [%v]", wt.Name, supported)
	}
	wd := &workflowExecutor{name: wt.Name, fn: wf}
	return newWorkflowDefinition(wd), nil
}

// Validate function parameters.
func validateFnFormat(fnType reflect.Type, isWorkflow bool) error {
	if fnType.Kind() != reflect.Func {
		return fmt.Errorf("expected a func as input but was %s", fnType.Kind())
	}
	if isWorkflow {
		if fnType.NumIn() < 1 {
			return fmt.Errorf(
				"expected at least one argument of type cadence.Context in function, found %d input arguments",
				fnType.NumIn(),
			)
		}
		if !isWorkflowContext(fnType.In(0)) {
			return fmt.Errorf("expected first argument to be cadence.Context but found %s", fnType.In(0))
		}
	}

	// Return values
	// We expect either
	// 	<result>, error
	//	(or) just error
	if fnType.NumOut() < 1 || fnType.NumOut() > 2 {
		return fmt.Errorf(
			"expected function to return result, error or just error, but found %d return values", fnType.NumOut(),
		)
	}
	if fnType.NumOut() > 1 && !isValidResultType(fnType.Out(0)) {
		return fmt.Errorf(
			"expected function first return value to return valid type but found: %v", fnType.Out(0).Kind(),
		)
	}
	if !isError(fnType.Out(fnType.NumOut() - 1)) {
		return fmt.Errorf(
			"expected function second return value to return error but found %v", fnType.Out(fnType.NumOut()-1).Kind(),
		)
	}
	return nil
}

// encode set of values.
func (th *hostEnvImpl) encode(r []interface{}) ([]byte, error) {
	if len(r) == 1 && isTypeByteSlice(reflect.TypeOf(r[0])) {
		return r[0].([]byte), nil
	}

	var encoder encoding
	if th.isUseThriftEncoding(r) {
		encoder = th.ThriftEncoder()
	} else {
		encoder = th.Encoder()
	}

	for _, v := range r {
		err := th.registerValue(v, encoder)
		if err != nil {
			return nil, err
		}
	}

<<<<<<< HEAD
	data, err := th.Encoder().Marshal(r)
=======
	data, err := encoder.Marshal(r)
>>>>>>> 519f518b
	if err != nil {
		return nil, err
	}
	return data, nil
}

// decode a set of values.
func (th *hostEnvImpl) decode(data []byte, to []interface{}) error {
	if len(to) == 1 && isTypeByteSlice(reflect.TypeOf(to[0])) {
		reflect.ValueOf(to[0]).Elem().SetBytes(data)
		return nil
	}

	var encoder encoding
	if th.isUseThriftDecoding(to) {
		encoder = th.ThriftEncoder()
	} else {
		encoder = th.Encoder()
	}

	for _, v := range to {
		err := th.registerValue(v, encoder)
		if err != nil {
			return err
		}
	}

<<<<<<< HEAD
	if err := th.Encoder().Unmarshal(data, to); err != nil {
=======
	if err := encoder.Unmarshal(data, to); err != nil {
>>>>>>> 519f518b
		return err
	}
	return nil
}

// encode multiple arguments(arguments to a function).
func (th *hostEnvImpl) encodeArgs(args []interface{}) ([]byte, error) {
	return th.encode(args)
}

// decode multiple arguments(arguments to a function).
func (th *hostEnvImpl) decodeArgs(fnType reflect.Type, data []byte) (result []reflect.Value, err error) {
	var r []interface{}
argsLoop:
	for i := 0; i < fnType.NumIn(); i++ {
		argT := fnType.In(i)
		if i == 0 && (isActivityContext(argT) || isWorkflowContext(argT)) {
			continue argsLoop
		}
		arg := reflect.New(argT).Interface()
		r = append(r, arg)
	}
	err = th.decode(data, r)
	if err != nil {
		return
	}
	for i := 0; i < len(r); i++ {
		result = append(result, reflect.ValueOf(r[i]).Elem())
	}
	return
}

// encode single value(like return parameter).
func (th *hostEnvImpl) encodeArg(arg interface{}) ([]byte, error) {
	return th.encode([]interface{}{arg})
}

// decode single value(like return parameter).
func (th *hostEnvImpl) decodeArg(data []byte, to interface{}) error {
	return th.decode(data, []interface{}{to})
}

func isTypeByteSlice(inType reflect.Type) bool {
	r := reflect.TypeOf(([]byte)(nil))
	return inType == r || inType == reflect.PtrTo(r)
}

var once sync.Once

// Singleton to hold the host registration details.
var thImpl *hostEnvImpl

func newHostEnvironment() *hostEnvImpl {
	return &hostEnvImpl{
		workflowFuncMap:  make(map[string]interface{}),
		workflowAliasMap: make(map[string]string),
		activityFuncMap:  make(map[string]activity),
		activityAliasMap: make(map[string]string),
		encoding:         gobEncoding{},
	}
}

func getHostEnvironment() *hostEnvImpl {
	once.Do(func() {
		thImpl = newHostEnvironment()
	})
	return thImpl
}

// Wrapper to execute workflow functions.
type workflowExecutor struct {
	name string
	fn   interface{}
}

func (we *workflowExecutor) Execute(ctx Context, input []byte) ([]byte, error) {
	fnType := reflect.TypeOf(we.fn)
	// Workflow context.
	args := []reflect.Value{reflect.ValueOf(ctx)}

	if fnType.NumIn() > 1 && isTypeByteSlice(fnType.In(1)) {
		// 0 - is workflow context.
		// 1 ... input types.
		args = append(args, reflect.ValueOf(input))
	} else {
		decoded, err := getHostEnvironment().decodeArgs(fnType, input)
		if err != nil {
			return nil, fmt.Errorf(
				"Unable to decode the workflow function input bytes with error: %v, function name: %v",
				err, we.name)
		}
		args = append(args, decoded...)
	}

	// Invoke the workflow with arguments.
	fnValue := reflect.ValueOf(we.fn)
	retValues := fnValue.Call(args)
	return validateFunctionAndGetResults(we.fn, retValues)
}

// Wrapper to execute activity functions.
type activityExecutor struct {
	name string
	fn   interface{}
}

func (ae *activityExecutor) ActivityType() ActivityType {
	return ActivityType{Name: ae.name}
}

func (ae *activityExecutor) GetFunction() interface{} {
	return ae.fn
}

func (ae *activityExecutor) Execute(ctx context.Context, input []byte) ([]byte, error) {
	fnType := reflect.TypeOf(ae.fn)
	args := []reflect.Value{}

	// activities optionally might not take context.
	if fnType.NumIn() > 0 && isActivityContext(fnType.In(0)) {
		args = append(args, reflect.ValueOf(ctx))
	}

	if fnType.NumIn() == 1 && isTypeByteSlice(fnType.In(0)) {
		args = append(args, reflect.ValueOf(input))
	} else {
		decoded, err := getHostEnvironment().decodeArgs(fnType, input)
		if err != nil {
			return nil, fmt.Errorf(
				"Unable to decode the activity function input bytes with error: %v for function name: %v",
				err, ae.name)
		}
		args = append(args, decoded...)
	}

	// Invoke the activity with arguments.
	fnValue := reflect.ValueOf(ae.fn)
	retValues := fnValue.Call(args)
	return validateFunctionAndGetResults(ae.fn, retValues)
}

// aggregatedWorker combines management of both workflowWorker and activityWorker worker lifecycle.
type aggregatedWorker struct {
	workflowWorker Worker
	activityWorker Worker
	logger         *zap.Logger
}

func (aw *aggregatedWorker) Start() error {
	if !isInterfaceNil(aw.workflowWorker) {
		if err := aw.workflowWorker.Start(); err != nil {
			return err
		}
	}
	if !isInterfaceNil(aw.activityWorker) {
		if err := aw.activityWorker.Start(); err != nil {
			// stop workflow worker.
			aw.workflowWorker.Stop()
			return err
		}
	}
	aw.logger.Info("Started Worker")
	return nil
}

func (aw *aggregatedWorker) Run() error {
	if err := aw.Start(); err != nil {
		return err
	}
	d := <-getKillSignal()
	aw.logger.Info("Worker has been killed", zap.String("Signal", d.String()))
	aw.Stop()
	return nil
}

func (aw *aggregatedWorker) Stop() {
	if !isInterfaceNil(aw.workflowWorker) {
		aw.workflowWorker.Stop()
	}
	if !isInterfaceNil(aw.activityWorker) {
		aw.activityWorker.Stop()
	}
	aw.logger.Info("Stopped Worker")
}

// aggregatedWorker returns an instance to manage the workers. Use defaultConcurrentPollRoutineSize (which is 2) as
// poller size. The typical RTT (round-trip time) is below 1ms within data center. And the poll API latency is about 5ms.
// With 2 poller, we could achieve around 300~400 RPS.
func newAggregatedWorker(
	service m.TChanWorkflowService,
	domain string,
	taskList string,
	options WorkerOptions,
) (worker Worker) {
	wOptions := fillWorkerOptionsDefaults(options)
	workerParams := workerExecutionParameters{
		TaskList:                                taskList,
		ConcurrentPollRoutineSize:               defaultConcurrentPollRoutineSize,
		ConcurrentActivityExecutionSize:         wOptions.MaxConcurrentActivityExecutionSize,
		MaxActivityExecutionRate:                wOptions.MaxActivityExecutionRate,
		MaxActivityExecutionRateRefreshDuration: wOptions.MaxActivityExecutionRateRefreshDuration,
		Identity:              wOptions.Identity,
		MetricsScope:          wOptions.MetricsScope,
		Logger:                wOptions.Logger,
		EnableLoggingInReplay: wOptions.EnableLoggingInReplay,
		UserContext:           wOptions.BackgroundActivityContext,
	}

	ensureRequiredParams(&workerParams)
	tags := map[string]string{
		tagDomain: domain,
	}
	workerParams.MetricsScope = workerParams.MetricsScope.Tagged(tags)
	workerParams.Logger = workerParams.Logger.With(
		zapcore.Field{Key: tagDomain, Type: zapcore.StringType, String: domain},
		zapcore.Field{Key: tagTaskList, Type: zapcore.StringType, String: taskList},
		zapcore.Field{Key: tagWorkerID, Type: zapcore.StringType, String: workerParams.Identity},
	)
	logger := workerParams.Logger

	processTestTags(&wOptions, &workerParams)

	hostEnv := getHostEnvironment()
	// workflow factory.
	var workflowWorker Worker
	if !wOptions.DisableWorkflowWorker {
		testTags := getTestTags(wOptions.BackgroundActivityContext)
		if testTags != nil && len(testTags) > 0 {
			workflowWorker = newWorkflowWorkerWithPressurePoints(
				service,
				domain,
				workerParams,
				testTags,
				hostEnv,
			)
		} else {
			workflowWorker = newWorkflowWorker(
				service,
				domain,
				workerParams,
				nil,
				hostEnv,
			)
		}
	}

	// activity types.
	var activityWorker Worker

	if !wOptions.DisableActivityWorker {
		activityWorker = newActivityWorker(
			service,
			domain,
			workerParams,
			nil,
			hostEnv,
		)
	}
	return &aggregatedWorker{
		workflowWorker: workflowWorker,
		activityWorker: activityWorker,
		logger:         logger,
	}
}

func processTestTags(wOptions *WorkerOptions, ep *workerExecutionParameters) {
	testTags := getTestTags(wOptions.BackgroundActivityContext)
	if testTags != nil {
		if paramsOverride, ok := testTags[workerOptionsConfig]; ok {
			for key, val := range paramsOverride {
				switch key {
				case workerOptionsConfigConcurrentPollRoutineSize:
					if size, err := strconv.Atoi(val); err == nil {
						ep.ConcurrentPollRoutineSize = size
					}
				}
			}
		}
	}
}

func isWorkflowContext(inType reflect.Type) bool {
	// NOTE: We don't expect any one to derive from workflow context.
	return inType == reflect.TypeOf((*Context)(nil)).Elem()
}

func isValidResultType(inType reflect.Type) bool {
	// https://golang.org/pkg/reflect/#Kind
	switch inType.Kind() {
	case reflect.Func, reflect.Chan, reflect.UnsafePointer:
		return false
	}

	return true
}

func isError(inType reflect.Type) bool {
	errorElem := reflect.TypeOf((*error)(nil)).Elem()
	return inType.Implements(errorElem)
}

func getFunctionName(i interface{}) string {
	return runtime.FuncForPC(reflect.ValueOf(i).Pointer()).Name()
}

func isInterfaceNil(i interface{}) bool {
	return i == nil || reflect.ValueOf(i).IsNil()
}

// encoding is capable of encoding and decoding objects
type encoding interface {
	Register(obj interface{}) error
	Marshal([]interface{}) ([]byte, error)
	Unmarshal([]byte, []interface{}) error
}

// gobEncoding encapsulates gob encoding and decoding
type gobEncoding struct {
}

// Register implements the encoding interface
func (g gobEncoding) Register(obj interface{}) error {
	gob.Register(obj)
	return nil
}

// Marshal encodes an array of object into bytes
func (g gobEncoding) Marshal(objs []interface{}) ([]byte, error) {
	var buf bytes.Buffer
	enc := gob.NewEncoder(&buf)
	for i, obj := range objs {
		if err := enc.Encode(obj); err != nil {
			return nil, fmt.Errorf(
				"unable to encode argument: %d, %v, with gob error: %v", i, reflect.TypeOf(obj), err)
		}
	}
	return buf.Bytes(), nil
}

// Unmarshal decodes a byte array into the passed in objects
// TODO: To deal with different number of arguments, may be encode number of arguments as a first value as well.
// so we can decode if a ssubset of them are asked.
func (g gobEncoding) Unmarshal(data []byte, objs []interface{}) error {
	dec := gob.NewDecoder(bytes.NewBuffer(data))
	for i, obj := range objs {
		if err := dec.Decode(obj); err != nil {
			return fmt.Errorf(
				"unable to decode argument: %d, %v, with gob error: %v", i, reflect.TypeOf(obj), err)
		}
	}
	return nil
}

<<<<<<< HEAD
=======
func isThriftType(v interface{}) bool {
	// NOTE: Thrift serialization works only if the values are pointers.
	// Thrift has a validation that it meets thift.TStruct which has Read/Write pointer receivers.

	if reflect.ValueOf(v).Kind() != reflect.Ptr {
		return false
	}
	t := reflect.TypeOf((*thrift.TStruct)(nil)).Elem()
	return reflect.TypeOf(v).Implements(t)
}

// thriftEncoding encapsulates thrift serializer/de-serializer.
type thriftEncoding struct{}

// Register implements the encoding interface
func (g thriftEncoding) Register(obj interface{}) error {
	return nil
}

// Marshal encodes an array of thrift into bytes
func (g thriftEncoding) Marshal(objs []interface{}) ([]byte, error) {
	tlist := []thrift.TStruct{}
	for i := 0; i < len(objs); i++ {
		if !isThriftType(objs[i]) {
			return nil, fmt.Errorf("pointer to thrift.TStruct type is required for %v argument", i+1)
		}
		t := reflect.ValueOf(objs[i]).Interface().(thrift.TStruct)
		tlist = append(tlist, t)
	}
	return common.TListSerialize(tlist)
}

// Unmarshal decodes an array of thrift into bytes
func (g thriftEncoding) Unmarshal(data []byte, objs []interface{}) error {
	tlist := []thrift.TStruct{}
	for i := 0; i < len(objs); i++ {
		rVal := reflect.ValueOf(objs[i])
		if rVal.Kind() != reflect.Ptr || !isThriftType(reflect.Indirect(rVal).Interface()) {
			return fmt.Errorf("pointer to pointer thrift.TStruct type is required for %v argument", i+1)
		}
		t := reflect.New(rVal.Elem().Type().Elem()).Interface().(thrift.TStruct)
		tlist = append(tlist, t)
	}

	if err := common.TListDeserialize(tlist, data); err != nil {
		return err
	}

	for i := 0; i < len(tlist); i++ {
		reflect.ValueOf(objs[i]).Elem().Set(reflect.ValueOf(tlist[i]))
	}

	return nil
}

func getWorkflowDefinitionFactory(factory workflowFactory) workflowDefinitionFactory {
	return func(workflowType WorkflowType) (workflowDefinition, error) {
		wd, err := factory(workflowType)
		if err != nil {
			return nil, err
		}
		return newWorkflowDefinition(wd), nil
	}
}

>>>>>>> 519f518b
func fillWorkerOptionsDefaults(options WorkerOptions) WorkerOptions {
	if options.MaxConcurrentActivityExecutionSize == 0 {
		options.MaxConcurrentActivityExecutionSize = defaultMaxConcurrentActivityExecutionSize
	}
	if options.MaxActivityExecutionRate == 0 {
		options.MaxActivityExecutionRate = defaultMaxActivityExecutionRate
	}
	if options.MaxActivityExecutionRateRefreshDuration == 0 {
		options.MaxActivityExecutionRateRefreshDuration = time.Second
	}
	return options
}

type contextKey string

const testTagsContextKey = contextKey("testTags")

// getTestTags returns the test tags in the context.
func getTestTags(ctx context.Context) map[string]map[string]string {
	if ctx != nil {
		env := ctx.Value(testTagsContextKey)
		if env != nil {
			return env.(map[string]map[string]string)
		}
	}
	return nil
}<|MERGE_RESOLUTION|>--- conflicted
+++ resolved
@@ -773,11 +773,7 @@
 		}
 	}
 
-<<<<<<< HEAD
-	data, err := th.Encoder().Marshal(r)
-=======
 	data, err := encoder.Marshal(r)
->>>>>>> 519f518b
 	if err != nil {
 		return nil, err
 	}
@@ -805,11 +801,7 @@
 		}
 	}
 
-<<<<<<< HEAD
-	if err := th.Encoder().Unmarshal(data, to); err != nil {
-=======
 	if err := encoder.Unmarshal(data, to); err != nil {
->>>>>>> 519f518b
 		return err
 	}
 	return nil
@@ -1163,8 +1155,6 @@
 	return nil
 }
 
-<<<<<<< HEAD
-=======
 func isThriftType(v interface{}) bool {
 	// NOTE: Thrift serialization works only if the values are pointers.
 	// Thrift has a validation that it meets thift.TStruct which has Read/Write pointer receivers.
@@ -1220,17 +1210,6 @@
 	return nil
 }
 
-func getWorkflowDefinitionFactory(factory workflowFactory) workflowDefinitionFactory {
-	return func(workflowType WorkflowType) (workflowDefinition, error) {
-		wd, err := factory(workflowType)
-		if err != nil {
-			return nil, err
-		}
-		return newWorkflowDefinition(wd), nil
-	}
-}
-
->>>>>>> 519f518b
 func fillWorkerOptionsDefaults(options WorkerOptions) WorkerOptions {
 	if options.MaxConcurrentActivityExecutionSize == 0 {
 		options.MaxConcurrentActivityExecutionSize = defaultMaxConcurrentActivityExecutionSize
