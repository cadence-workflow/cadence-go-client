--- conflicted
+++ resolved
@@ -79,10 +79,7 @@
   WorkflowExecutionCanceled,
   RequestCancelExternalWorkflowExecutionInitiated,
   RequestCancelExternalWorkflowExecutionFailed,
-<<<<<<< HEAD
-=======
   ExternalWorkflowExecutionCancelRequested,
->>>>>>> 93b8c58f
   MarkerRecorded,
   WorkflowExecutionSignaled,
   WorkflowExecutionTerminated,
@@ -94,13 +91,10 @@
   UNHANDLED_DECISION,
 }
 
-<<<<<<< HEAD
-=======
 enum WorkflowCancelFailedCause {
   UNHANDLED_DECISION,
 }
 
->>>>>>> 93b8c58f
 enum CancelExternalWorkflowExecutionFailedCause {
   UNKNOWN_EXTERNAL_WORKFLOW_EXECUTION,
 }
@@ -172,11 +166,7 @@
     10: optional string domain
     20: optional string workflowId
     30: optional string runId
-<<<<<<< HEAD
-    40: optional string control
-=======
     40: optional binary control
->>>>>>> 93b8c58f
 }
 
 struct RecordMarkerDecisionAttributes {
@@ -203,10 +193,7 @@
   60: optional CancelWorkflowExecutionDecisionAttributes cancelWorkflowExecutionDecisionAttributes
   70: optional RequestCancelExternalWorkflowExecutionDecisionAttributes requestCancelExternalWorkflowExecutionDecisionAttributes
   80: optional RecordMarkerDecisionAttributes recordMarkerDecisionAttributes
-<<<<<<< HEAD
-=======
   90: optional ContinueAsNewWorkflowExecutionDecisionAttributes continueAsNewWorkflowExecutionDecisionAttributes
->>>>>>> 93b8c58f
 }
 
 struct WorkflowExecutionStartedEventAttributes {
@@ -370,11 +357,7 @@
 }
 
 struct CancelWorkflowExecutionFailedEventAttributes {
-<<<<<<< HEAD
-  10: optional string cause
-=======
   10: optional WorkflowCancelFailedCause cause
->>>>>>> 93b8c58f
   20: optional i64 (js.type = "Long") decisionTaskCompletedEventId
 }
 
@@ -404,25 +387,14 @@
 struct RequestCancelExternalWorkflowExecutionInitiatedEventAttributes {
   10: optional i64 (js.type = "Long") decisionTaskCompletedEventId
   20: optional string domain
-<<<<<<< HEAD
-  30: optional string workflowId
-  40: optional string runId
-  50: optional string control
-=======
   30: optional WorkflowExecution workflowExecution
   40: optional binary control
->>>>>>> 93b8c58f
 }
 
 struct RequestCancelExternalWorkflowExecutionFailedEventAttributes {
   10: optional CancelExternalWorkflowExecutionFailedCause cause
   20: optional i64 (js.type = "Long") decisionTaskCompletedEventId
   30: optional string domain
-<<<<<<< HEAD
-  40: optional string workflowId
-  50: optional string runId
-  60: optional i64 (js.type = "Long") initiatedEventId
-=======
   40: optional WorkflowExecution workflowExecution
   50: optional i64 (js.type = "Long") initiatedEventId
   60: optional binary control
@@ -432,7 +404,6 @@
   10: optional i64 (js.type = "Long") initiatedEventId
   20: optional string domain
   30: optional WorkflowExecution workflowExecution
->>>>>>> 93b8c58f
 }
 
 struct HistoryEvent {
@@ -468,12 +439,9 @@
   210: optional WorkflowExecutionCanceledEventAttributes workflowExecutionCanceledEventAttributes
   220: optional RequestCancelExternalWorkflowExecutionInitiatedEventAttributes requestCancelExternalWorkflowExecutionInitiatedEventAttributes
   230: optional RequestCancelExternalWorkflowExecutionFailedEventAttributes requestCancelExternalWorkflowExecutionFailedEventAttributes
-<<<<<<< HEAD
-=======
   240: optional ExternalWorkflowExecutionCancelRequestedEventAttributes externalWorkflowExecutionCancelRequestedEventAttributes
   250: optional WorkflowExecutionContinuedAsNewEventAttributes workflowExecutionContinuedAsNewEventAttributes
   260: optional ContinueAsNewWorkflowExecutionFailedEventAttributes continueAsNewWorkflowExecutionFailedEventAttributes
->>>>>>> 93b8c58f
 }
 
 struct History {
