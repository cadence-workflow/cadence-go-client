--- conflicted
+++ resolved
@@ -73,26 +73,9 @@
 		workflowInfo              *WorkflowInfo
 		workflowDefinitionFactory workflowDefinitionFactory
 
-<<<<<<< HEAD
-		scheduledActivities            map[string]resultHandler // Map of Activities(activity ID ->) and their response handlers
-		waitForCancelRequestActivities map[string]bool          // Map of activity ID to whether to wait for cancelation.
-		scheduledEventIDToActivityID   map[int64]string         // Mapping from scheduled event ID to activity ID
-		scheduledTimers                map[string]resultHandler // Map of scheduledTimers(timer ID ->) and their response handlers
-		sideEffectResult               map[int32][]byte
-		componentVersions              map[string]Version              // Map of component versions extracted from markers
-		counterID                      int32                           // To generate activity IDs
-		executeDecisions               []*m.Decision                   // Decisions made during the execute of the workflow
-		completeHandler                completionHandler               // events completion handler
-		currentReplayTime              time.Time                       // Indicates current replay time of the decision.
-		postEventHooks                 []func()                        // postEvent hooks that need to be executed at the end of the event.
-		cancelHandler                  func()                          // A cancel handler to be invoked on a cancel notification
-		signalHandler                  func(name string, input []byte) // A signal handler to be invoked on a signal event
-		logger                         *zap.Logger
-		isReplay                       bool // flag to indicate if workflow is in replay mode
-		enableLoggingInReplay          bool // flag to indicate if workflow should enable logging in replay mode
-=======
-		decisionsHelper  *decisionsHelper
-		sideEffectResult map[int32][]byte
+		decisionsHelper   *decisionsHelper
+		sideEffectResult  map[int32][]byte
+		componentVersions map[string]Version // Map of component versions extracted from markers
 
 		counterID         int32     // To generate sequence IDs for activity/timer etc.
 		currentReplayTime time.Time // Indicates current replay time of the decision.
@@ -104,7 +87,6 @@
 		logger                *zap.Logger
 		isReplay              bool // flag to indicate if workflow is in replay mode
 		enableLoggingInReplay bool // flag to indicate if workflow should enable logging in replay mode
->>>>>>> ba6a0888
 	}
 
 	// wrapper around zapcore.Core that will be aware of replay
@@ -115,9 +97,6 @@
 	}
 )
 
-var sideEffectMarkerName = "SideEffect"
-var versionMarkerName = "Version"
-
 func wrapLogger(isReplay *bool, enableLoggingInReplay *bool) func(zapcore.Core) zapcore.Core {
 	return func(c zapcore.Core) zapcore.Core {
 		return &replayAwareZapCore{c, isReplay, enableLoggingInReplay}
@@ -139,27 +118,13 @@
 func newWorkflowExecutionEventHandler(workflowInfo *WorkflowInfo, workflowDefinitionFactory workflowDefinitionFactory,
 	completeHandler completionHandler, logger *zap.Logger, enableLoggingInReplay bool) workflowExecutionEventHandler {
 	context := &workflowEnvironmentImpl{
-<<<<<<< HEAD
-		workflowInfo:                   workflowInfo,
-		workflowDefinitionFactory:      workflowDefinitionFactory,
-		scheduledActivities:            make(map[string]resultHandler),
-		waitForCancelRequestActivities: make(map[string]bool),
-		scheduledEventIDToActivityID:   make(map[int64]string),
-		scheduledTimers:                make(map[string]resultHandler),
-		executeDecisions:               make([]*m.Decision, 0),
-		sideEffectResult:               make(map[int32][]byte),
-		componentVersions:              make(map[string]Version),
-		completeHandler:                completeHandler,
-		postEventHooks:                 []func(){},
-		enableLoggingInReplay:          enableLoggingInReplay,
-=======
 		workflowInfo:              workflowInfo,
 		workflowDefinitionFactory: workflowDefinitionFactory,
 		decisionsHelper:           newDecisionsHelper(),
 		sideEffectResult:          make(map[int32][]byte),
+		componentVersions:         make(map[string]Version),
 		completeHandler:           completeHandler,
 		enableLoggingInReplay:     enableLoggingInReplay,
->>>>>>> ba6a0888
 	}
 	context.logger = logger.With(
 		zapcore.Field{Key: tagWorkflowType, Type: zapcore.StringType, String: workflowInfo.WorkflowType.Name},
@@ -370,11 +335,6 @@
 	wc.logger.Debug("RequestCancelTimer", zap.String(tagTimerID, timerID))
 }
 
-<<<<<<< HEAD
-func (wc *workflowEnvironmentImpl) addPostEventHooks(hook func()) {
-	wc.postEventHooks = append(wc.postEventHooks, hook)
-}
-
 func validateVersion(component string, version, minSupported, maxSupported Version) {
 	if version < minSupported {
 		panic(fmt.Sprintf("Workflow code removed support of version %v. "+
@@ -389,44 +349,26 @@
 }
 
 func (wc *workflowEnvironmentImpl) GetVersion(component string, minSupported, maxSupported Version) Version {
-	var result Version
+	var version Version
 	if wc.isReplay {
 		var ok bool
-		result, ok = wc.componentVersions[component]
+		version, ok = wc.componentVersions[component]
 		if !ok {
-			result = DefaultVersion
-		}
-		validateVersion(component, result, minSupported, maxSupported)
+			version = DefaultVersion
+		}
+		validateVersion(component, version, minSupported, maxSupported)
 		wc.logger.Debug("GetVersion return version from a marker",
-			zap.String(tagComponentName, component), zap.Int(tagVersion, int(result)))
-		return result
-	}
-	result = maxSupported
-	var buf bytes.Buffer
-	enc := gob.NewEncoder(&buf)
-	if err := enc.Encode(component); err != nil {
-		panic(fmt.Sprintf("Failure encoding component name: %v", err))
-	}
-	if err := enc.Encode(result); err != nil {
-		panic(fmt.Sprintf("Failure encoding version value: %v", err))
-	}
-	details := buf.Bytes()
-
-	recordMarker := &m.RecordMarkerDecisionAttributes{
-		MarkerName: common.StringPtr(versionMarkerName),
-		Details:    details, // Keep
-	}
-	decision := wc.CreateNewDecision(m.DecisionType_RecordMarker)
-	decision.RecordMarkerDecisionAttributes = recordMarker
-	wc.executeDecisions = append(wc.executeDecisions, decision)
+			zap.String(tagComponentName, component), zap.Int(tagVersion, int(version)))
+		return version
+	}
+	version = maxSupported
+	wc.decisionsHelper.recordVersionMarker(component, version)
 
 	wc.logger.Debug("GetVersion return",
-		zap.String(tagComponentName, component), zap.Int(tagVersion, int(result)))
-	return result
-}
-
-=======
->>>>>>> ba6a0888
+		zap.String(tagComponentName, component), zap.Int(tagVersion, int(version)))
+	return version
+}
+
 func (wc *workflowEnvironmentImpl) SideEffect(f func() ([]byte, error), callback resultHandler) {
 	sideEffectID := wc.GenerateSequence()
 	var details []byte
@@ -756,22 +698,6 @@
 		return fmt.Errorf("unknown marker name \"%v\" for eventID \"%v\"",
 			attributes.GetMarkerName(), eventID)
 	}
-<<<<<<< HEAD
-=======
-	dec := gob.NewDecoder(bytes.NewBuffer(attributes.GetDetails()))
-	var sideEffectID int32
-
-	if err := dec.Decode(&sideEffectID); err != nil {
-		return fmt.Errorf("failure decodeing sideEffectID: %v", err)
-	}
-	var result []byte
-	if err := dec.Decode(&result); err != nil {
-		return fmt.Errorf("failure decoding side effect result: %v", err)
-	}
-	weh.decisionsHelper.handleSideEffectMarkerRecorded(sideEffectID)
-	weh.sideEffectResult[sideEffectID] = result
-	return nil
->>>>>>> ba6a0888
 }
 
 func (weh *workflowExecutionEventHandlerImpl) handleWorkflowExecutionSignaled(
