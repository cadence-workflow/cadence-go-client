--- conflicted
+++ resolved
@@ -86,12 +86,8 @@
 		logger                *zap.Logger
 		isReplay              bool // flag to indicate if workflow is in replay mode
 		enableLoggingInReplay bool // flag to indicate if workflow should enable logging in replay mode
-
-<<<<<<< HEAD
-		env *hostEnvImpl
-=======
-		metricsScope tally.Scope
->>>>>>> 25aa0feb
+		metricsScope          tally.Scope
+		env                   *hostEnvImpl
 	}
 
 	// wrapper around zapcore.Core that will be aware of replay
@@ -120,18 +116,14 @@
 	return &replayAwareZapCore{coreWithFields, c.isReplay, c.enableLoggingInReplay}
 }
 
-<<<<<<< HEAD
 func newWorkflowExecutionEventHandler(
 	workflowInfo *WorkflowInfo,
 	completeHandler completionHandler,
 	logger *zap.Logger,
 	enableLoggingInReplay bool,
+	scope tally.Scope,
 	env *hostEnvImpl,
 ) workflowExecutionEventHandler {
-=======
-func newWorkflowExecutionEventHandler(workflowInfo *WorkflowInfo, workflowDefinitionFactory workflowDefinitionFactory,
-	completeHandler completionHandler, logger *zap.Logger, enableLoggingInReplay bool, scope tally.Scope) workflowExecutionEventHandler {
->>>>>>> 25aa0feb
 	context := &workflowEnvironmentImpl{
 		workflowInfo:          workflowInfo,
 		decisionsHelper:       newDecisionsHelper(),
@@ -252,13 +244,12 @@
 	return wc.logger
 }
 
-<<<<<<< HEAD
+func (wc *workflowEnvironmentImpl) GetMetricsScope() tally.Scope {
+	return wc.metricsScope
+}
+
 func (wc *workflowEnvironmentImpl) GetHostEnvironment() *hostEnvImpl {
 	return wc.env
-=======
-func (wc *workflowEnvironmentImpl) GetMetricsScope() tally.Scope {
-	return wc.metricsScope
->>>>>>> 25aa0feb
 }
 
 func (wc *workflowEnvironmentImpl) GenerateSequenceID() string {
