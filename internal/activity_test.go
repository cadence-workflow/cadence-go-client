--- conflicted
+++ resolved
@@ -70,12 +70,7 @@
 
 func (s *activityTestSuite) TestActivityHeartbeat_InternalError() {
 	ctx, cancel := context.WithCancel(context.Background())
-<<<<<<< HEAD
-	invoker := newServiceInvoker([]byte("task-token"), "identity", s.service, cancel, 1, make(chan struct{}))
-	invoker.(*cadenceInvoker).retryPolicy = p
-=======
-	invoker := newServiceInvoker([]byte("task-token"), "identity", s.service, cancel, 1)
->>>>>>> 646d94de
+	invoker := newServiceInvoker([]byte("task-token"), "identity", s.service, cancel, 1, make(chan struct{}))
 	ctx = context.WithValue(ctx, activityEnvContextKey, &activityEnvironment{
 		serviceInvoker: invoker,
 		logger:         getLogger()})
