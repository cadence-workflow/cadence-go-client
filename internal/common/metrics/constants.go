--- conflicted
+++ resolved
@@ -115,14 +115,8 @@
 	MemoryUsedStack = CadenceMetricsPrefix + "memory-used-stack"
 	NumGoRoutines   = CadenceMetricsPrefix + "num-go-routines"
 
-<<<<<<< HEAD
-	ConcurrentTaskQuota   = CadenceMetricsPrefix + "concurrent-task-quota"
-	ConcurrentTaskRunning = CadenceMetricsPrefix + "concurrent-task-running"
-
 	EstimatedHistorySize  = CadenceMetricsPrefix + "estimated-history-size"
 	ServerSideHistorySize = CadenceMetricsPrefix + "server-side-history-size"
-=======
 	ConcurrentTaskQuota      = CadenceMetricsPrefix + "concurrent-task-quota"
 	PollerRequestBufferUsage = CadenceMetricsPrefix + "poller-request-buffer-usage"
->>>>>>> ae76f5f3
 )