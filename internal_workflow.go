// Copyright (c) 2017 Uber Technologies, Inc.
//
// Permission is hereby granted, free of charge, to any person obtaining a copy
// of this software and associated documentation files (the "Software"), to deal
// in the Software without restriction, including without limitation the rights
// to use, copy, modify, merge, publish, distribute, sublicense, and/or sell
// copies of the Software, and to permit persons to whom the Software is
// furnished to do so, subject to the following conditions:
//
// The above copyright notice and this permission notice shall be included in
// all copies or substantial portions of the Software.
//
// THE SOFTWARE IS PROVIDED "AS IS", WITHOUT WARRANTY OF ANY KIND, EXPRESS OR
// IMPLIED, INCLUDING BUT NOT LIMITED TO THE WARRANTIES OF MERCHANTABILITY,
// FITNESS FOR A PARTICULAR PURPOSE AND NONINFRINGEMENT. IN NO EVENT SHALL THE
// AUTHORS OR COPYRIGHT HOLDERS BE LIABLE FOR ANY CLAIM, DAMAGES OR OTHER
// LIABILITY, WHETHER IN AN ACTION OF CONTRACT, TORT OR OTHERWISE, ARISING FROM,
// OUT OF OR IN CONNECTION WITH THE SOFTWARE OR THE USE OR OTHER DEALINGS IN
// THE SOFTWARE.

package cadence

// All code in this file is private to the package.

import (
	"errors"
	"fmt"
	"reflect"
	"runtime"
	"strings"
	"sync"
	"time"
	"unicode"

	"go.uber.org/cadence/.gen/go/shared"
	"go.uber.org/cadence/common"
	"go.uber.org/zap"
)

const (
	defaultSignalChannelSize = 100000 // really large buffering size(100K)
)

type (
	syncWorkflowDefinition struct {
		workflow        workflow
		dispatcher      dispatcher
		cancel          CancelFunc
		cancelRequested bool
		rootCtx         Context
	}

	workflowResult struct {
		workflowResult []byte
		error          error
	}

	activityClient struct {
		dispatcher  dispatcher
		asyncClient asyncActivityClient
	}

	futureImpl struct {
		value   interface{}
		err     error
		ready   bool
		channel *channelImpl
		chained []asyncFuture // Futures that are chained to this one
	}

	// Dispatcher is a container of a set of coroutines.
	dispatcher interface {
		// ExecuteUntilAllBlocked executes coroutines one by one in deterministic order
		// until all of them are completed or blocked on Channel or Selector
		ExecuteUntilAllBlocked() (err *PanicError)
		// IsDone returns true when all of coroutines are completed
		IsDone() bool
		Close()             // Destroys all coroutines without waiting for their completion
		StackTrace() string // Stack trace of all coroutines owned by the Dispatcher instance
	}

	// Workflow is an interface that any workflow should implement.
	// Code of a workflow must be deterministic. It must use cadence.Channel, cadence.Selector, and cadence.Go instead of
	// native channels, select and go. It also must not use range operation over map as it is randomized by go runtime.
	// All time manipulation should use current time returned by GetTime(ctx) method.
	// Note that cadence.Context is used instead of context.Context to avoid use of raw channels.
	workflow interface {
		Execute(ctx Context, input []byte) (result []byte, err error)
	}

	valueCallbackPair struct {
		value    interface{}
		callback func() bool // false indicates that callback didn't accept the value
	}

	// false result means that callback didn't accept the value and it is still up for delivery
	receiveCallback func(v interface{}, more bool) bool

	channelImpl struct {
		name            string              // human readable channel name
		size            int                 // Channel buffer size. 0 for non buffered.
		buffer          []interface{}       // buffered messages
		blockedSends    []valueCallbackPair // puts waiting when buffer is full.
		blockedReceives []receiveCallback   // receives waiting when no messages are available.
		closed          bool                // true if channel is closed.
		recValue        *interface{}        // Used only while receiving value, this is used as pre-fetch buffer value from the channel.
	}

	// Single case statement of the Select
	selectCase struct {
		channel     *channelImpl                // Channel of this case.
		receiveFunc *func(c Channel, more bool) // function to call when channel has a message. nil for send case.

		sendFunc   *func()         // function to call when channel accepted a message. nil for receive case.
		sendValue  *interface{}    // value to send to the channel. Used only for send case.
		future     asyncFuture     // Used for future case
		futureFunc *func(f Future) // function to call when Future is ready
	}

	// Implements Selector interface
	selectorImpl struct {
		name        string
		cases       []*selectCase // cases that this select is comprised from
		defaultFunc *func()       // default case
	}

	// unblockFunc is passed evaluated by a coroutine yield. When it returns false the yield returns to a caller.
	// stackDepth is the depth of stack from the last blocking call relevant to user.
	// Used to truncate internal stack frames from thread stack.
	unblockFunc func(status string, stackDepth int) (keepBlocked bool)

	coroutineState struct {
		name         string
		dispatcher   *dispatcherImpl  // dispatcher this context belongs to
		aboutToBlock chan bool        // used to notify dispatcher that coroutine that owns this context is about to block
		unblock      chan unblockFunc // used to notify coroutine that it should continue executing.
		keptBlocked  bool             // true indicates that coroutine didn't make any progress since the last yield unblocking
		closed       bool             // indicates that owning coroutine has finished execution
		panicError   *PanicError      // non nil if coroutine had unhandled panic
	}

	dispatcherImpl struct {
		sequence         int
		channelSequence  int // used to name channels
		selectorSequence int // used to name channels
		coroutines       []*coroutineState
		executing        bool       // currently running ExecuteUntilAllBlocked. Used to avoid recursive calls to it.
		mutex            sync.Mutex // used to synchronize executing
		closed           bool
	}

	workflowOptions struct {
		workflowType                        *WorkflowType
		input                               []byte
		taskListName                        *string
		executionStartToCloseTimeoutSeconds *int32
		taskStartToCloseTimeoutSeconds      *int32
		domain                              *string
		workflowID                          string
		childPolicy                         ChildWorkflowPolicy
		waitForCancellation                 bool
		signalChannels                      map[string]Channel
	}

	// decodeFutureImpl
	decodeFutureImpl struct {
		*futureImpl
		fn interface{}
	}

	childWorkflowFutureImpl struct {
		*decodeFutureImpl             // for child workflow result
		executionFuture   *futureImpl // for child workflow execution future
	}

	asyncFuture interface {
		Future
		// Used by selectorImpl
		// If Future is ready returns its value immediately.
		// If not registers callback which is called when it is ready.
		GetAsync(callback receiveCallback) (v interface{}, ok bool, err error)

		// This future will added to list of dependency futures.
		ChainFuture(f Future)

		// Gets the current value and error.
		// Make sure this is called once the future is ready.
		GetValueAndError() (v interface{}, err error)

		Set(value interface{}, err error)
	}

	componentVersion struct {
		minSupported Version
		version      *Version
	}
)

<<<<<<< HEAD
const workflowEnvironmentContextKey = "_workflowEnv"
const workflowResultContextKey = "_workflowResult"
const coroutinesContextKey = "_coroutines"
const componentVersionsContextKey = "_componentVersions"
=======
const (
	workflowEnvironmentContextKey = "workflowEnv"
	workflowResultContextKey      = "workflowResult"
	coroutinesContextKey          = "coroutines"
	workflowEnvOptionsContextKey  = "wfEnvOptions"
)
>>>>>>> ba6a0888

// Assert that structs do indeed implement the interfaces
var _ Channel = (*channelImpl)(nil)
var _ Selector = (*selectorImpl)(nil)
var _ dispatcher = (*dispatcherImpl)(nil)

var stackBuf [100000]byte

// Pointer to pointer to workflow result
func getWorkflowResultPointerPointer(ctx Context) **workflowResult {
	rpp := ctx.Value(workflowResultContextKey)
	if rpp == nil {
		panic("getWorkflowResultPointerPointer: Not a workflow context")
	}
	return rpp.(**workflowResult)
}

func getWorkflowEnvironment(ctx Context) workflowEnvironment {
	wc := ctx.Value(workflowEnvironmentContextKey)
	if wc == nil {
		panic("getWorkflowContext: Not a workflow context")
	}
	return wc.(workflowEnvironment)
}

func (f *futureImpl) Get(ctx Context, value interface{}) error {
	more := f.channel.Receive(ctx, nil)
	if more {
		panic("not closed")
	}
	if !f.ready {
		panic("not ready")
	}
	if f.err != nil || f.value == nil || value == nil {
		return f.err
	}
	rf := reflect.ValueOf(value)
	if rf.Type().Kind() != reflect.Ptr {
		return errors.New("value parameter is not a pointer")
	}
	fv := reflect.ValueOf(f.value)
	if fv.IsValid() {
		rf.Elem().Set(fv)
	}
	return f.err
}

// Used by selectorImpl
// If Future is ready returns its value immediately.
// If not registers callback which is called when it is ready.
func (f *futureImpl) GetAsync(callback receiveCallback) (v interface{}, ok bool, err error) {
	_, _, more := f.channel.receiveAsyncImpl(callback)
	// Future uses Channel.Close to indicate that it is ready.
	// So more being true (channel is still open) indicates future is not ready.
	if more {
		return nil, false, nil
	}
	if !f.ready {
		panic("not ready")
	}
	return f.value, true, f.err
}

func (f *futureImpl) IsReady() bool {
	return f.ready
}

func (f *futureImpl) Set(value interface{}, err error) {
	if f.ready {
		panic("already set")
	}
	f.value = value
	f.err = err
	f.ready = true
	f.channel.Close()
	for _, ch := range f.chained {
		ch.Set(f.value, f.err)
	}
}

func (f *futureImpl) SetValue(value interface{}) {
	if f.ready {
		panic("already set")
	}
	f.Set(value, nil)
}

func (f *futureImpl) SetError(err error) {
	if f.ready {
		panic("already set")
	}
	f.Set(nil, err)
}

func (f *futureImpl) Chain(future Future) {
	if f.ready {
		panic("already set")
	}

	ch, ok := future.(asyncFuture)
	if !ok {
		panic("cannot chain Future that wasn't created with cadence.NewFuture")
	}
	if !ch.IsReady() {
		ch.ChainFuture(f)
		return
	}
	val, err := ch.GetValueAndError()
	f.value = val
	f.err = err
	f.ready = true
	return
}

func (f *futureImpl) ChainFuture(future Future) {
	f.chained = append(f.chained, future.(asyncFuture))
}

func (f *futureImpl) GetValueAndError() (interface{}, error) {
	return f.value, f.err
}

func (f childWorkflowFutureImpl) GetChildWorkflowExecution() Future {
	return f.executionFuture
}

func (d *syncWorkflowDefinition) Execute(env workflowEnvironment, input []byte) {
	d.rootCtx = WithValue(background, workflowEnvironmentContextKey, env)
	var resultPtr *workflowResult
	d.rootCtx = WithValue(d.rootCtx, workflowResultContextKey, &resultPtr)
	d.rootCtx = WithValue(d.rootCtx, componentVersionsContextKey, make(map[string]*componentVersion))

	// Set default values for the workflow execution.
	wInfo := env.WorkflowInfo()
	d.rootCtx = WithWorkflowDomain(d.rootCtx, wInfo.Domain)
	d.rootCtx = WithWorkflowTaskList(d.rootCtx, wInfo.TaskListName)
	d.rootCtx = WithExecutionStartToCloseTimeout(d.rootCtx, time.Duration(wInfo.ExecutionStartToCloseTimeoutSeconds)*time.Second)
	d.rootCtx = WithWorkflowTaskStartToCloseTimeout(d.rootCtx, time.Duration(wInfo.TaskStartToCloseTimeoutSeconds)*time.Second)
	d.rootCtx = WithTaskList(d.rootCtx, wInfo.TaskListName)
	activityOptions := getActivityOptions(d.rootCtx)
	activityOptions.OriginalTaskListName = wInfo.TaskListName

	d.dispatcher = newDispatcher(d.rootCtx, func(ctx Context) {
		d.rootCtx, d.cancel = WithCancel(ctx)
		r := &workflowResult{}

		// We want to execute the user workflow definition from the first decision task started,
		// so they can see everything before that. Here we would have all initialization done, hence
		// we are yielding.
		state := getState(d.rootCtx)
		state.yield("yield before executing to setup state")

		r.workflowResult, r.error = d.workflow.Execute(d.rootCtx, input)
		rpp := getWorkflowResultPointerPointer(ctx)
		*rpp = r
	})

	getWorkflowEnvironment(d.rootCtx).RegisterCancelHandler(func() {
		// It is ok to call this method multiple times.
		// it doesn't do anything new, the context remains cancelled.
		d.cancel()
	})

	getWorkflowEnvironment(d.rootCtx).RegisterSignalHandler(func(name string, result []byte) {
		eo := getWorkflowEnvOptions(d.rootCtx)
		// We don't want this code to be blocked ever, using sendAsync().
		ch := eo.getSignalChannel(d.rootCtx, name).(*channelImpl)
		ok := ch.SendAsync(result)
		if !ok {
			panic(fmt.Sprintf("Exceeded channel buffer size for signal: %v", name))
		}
	})

	// There is a inter dependency, before we call Execute() we can have a cancel request since
	// dispatcher executes code on decision task started, we might not have cancel handler created.
	//  (1) WithCancel -> creates channel -> needs dispatcher -> dispatcher needs a root function with context.
	//  (2) Signals before first decision start needs to setup channels with data and needs the context with co-routine state.
	//  (3) ...
	// So all the events, that need to be executed before first decision task need a context with with co-routine state
	// setup. So we call execute here so we get the root context created.
	executeDispatcher(d.rootCtx, d.dispatcher)
}

func (d *syncWorkflowDefinition) OnDecisionTaskStarted() {
	executeDispatcher(d.rootCtx, d.dispatcher)
}

func (d *syncWorkflowDefinition) StackTrace() string {
	return d.dispatcher.StackTrace()
}

func (d *syncWorkflowDefinition) Close() {
	if d.dispatcher != nil {
		d.dispatcher.Close()
	}
}

// NewDispatcher creates a new Dispatcher instance with a root coroutine function.
// Context passed to the root function is child of the passed rootCtx.
// This way rootCtx can be used to pass values to the coroutine code.
func newDispatcher(rootCtx Context, root func(ctx Context)) dispatcher {
	result := &dispatcherImpl{}
	result.newCoroutine(rootCtx, root)
	return result
}

// getDispatcher retrieves current dispatcher from the Context passed to the coroutine function.
func getDispatcher(ctx Context) dispatcher {
	return getState(ctx).dispatcher
}

// executeDispatcher executed coroutines in the calling thread and calls workflow completion callbacks
// if root workflow function returned
func executeDispatcher(ctx Context, dispatcher dispatcher) {
	checkUnhandledSigFn := func(ctx Context) {
		us := getWorkflowEnvOptions(ctx).getUnhandledSignals()
		if len(us) > 0 {
			getWorkflowEnvironment(ctx).GetLogger().Warn("Workflow has unhandled signals",
				zap.Strings("SignalNames", us))
			// TODO: We don't have a metrics added to workflow environment yet,
			// this need to be reported as a metric.
		}
	}

	panicErr := dispatcher.ExecuteUntilAllBlocked()
	if panicErr != nil {
		env := getWorkflowEnvironment(ctx)
		env.GetLogger().Error("Dispatcher panic.",
			zap.String("PanicError", panicErr.Error()),
			zap.String("PanicStack", panicErr.StackTrace()))
		checkUnhandledSigFn(ctx)
		env.Complete(nil, panicErr)
		return
	}
	rp := *getWorkflowResultPointerPointer(ctx)
	if rp == nil {
		// Result is not set, so workflow is still executing
		return
	}
	checkUnhandledSigFn(ctx)
	getWorkflowEnvironment(ctx).Complete(rp.workflowResult, rp.error)
}

// For troubleshooting stack pretty printing only.
// Set to true to see full stack trace that includes framework methods.
const disableCleanStackTraces = false

func getState(ctx Context) *coroutineState {
	s := ctx.Value(coroutinesContextKey)
	if s == nil {
		panic("getState: not workflow context")
	}
	return s.(*coroutineState)
}

func (c *channelImpl) Receive(ctx Context, valuePtr interface{}) (more bool) {
	state := getState(ctx)
	hasResult := false
	var result interface{}
	callback := func(v interface{}, m bool) bool {
		result = v
		hasResult = true
		more = m
		return true
	}
	v, ok, more := c.receiveAsyncImpl(callback)
	if ok || !more {
		c.assignValue(v, valuePtr)
		return more
	}
	for {
		if hasResult {
			state.unblocked()
			c.assignValue(result, valuePtr)
			return more
		}
		state.yield(fmt.Sprintf("blocked on %s.Receive", c.name))
	}
}

func (c *channelImpl) ReceiveAsync(valuePtr interface{}) (ok bool) {
	ok, _ = c.ReceiveAsyncWithMoreFlag(valuePtr)
	return ok
}

func (c *channelImpl) ReceiveAsyncWithMoreFlag(valuePtr interface{}) (ok bool, more bool) {
	v, ok, more := c.receiveAsyncImpl(nil)
	c.assignValue(v, valuePtr)
	return ok, more
}

// ok = true means that value was received
// more = true means that channel is not closed and more deliveries are possible
func (c *channelImpl) receiveAsyncImpl(callback receiveCallback) (v interface{}, ok bool, more bool) {
	if c.recValue != nil {
		r := *c.recValue
		c.recValue = nil
		return r, true, true
	}
	if len(c.buffer) > 0 {
		r := c.buffer[0]
		c.buffer = c.buffer[1:]
		return r, true, true
	}
	if c.closed {
		return nil, false, false
	}
	for len(c.blockedSends) > 0 {
		b := c.blockedSends[0]
		c.blockedSends = c.blockedSends[1:]
		if b.callback() {
			return b.value, true, true
		}
	}
	if callback != nil {
		c.blockedReceives = append(c.blockedReceives, callback)
	}
	return nil, false, true
}

func (c *channelImpl) Send(ctx Context, v interface{}) {
	state := getState(ctx)
	valueConsumed := false
	pair := &valueCallbackPair{
		value: v,
		callback: func() bool {
			valueConsumed = true
			return true
		},
	}
	ok := c.sendAsyncImpl(v, pair)
	if ok {
		state.unblocked()
		return
	}
	for {
		// Check for closed in the loop as close can be called when send is blocked
		if c.closed {
			panic("Closed channel")
		}
		if valueConsumed {
			state.unblocked()
			return
		}
		state.yield(fmt.Sprintf("blocked on %s.Send", c.name))
	}
}

func (c *channelImpl) SendAsync(v interface{}) (ok bool) {
	return c.sendAsyncImpl(v, nil)
}

func (c *channelImpl) sendAsyncImpl(v interface{}, pair *valueCallbackPair) (ok bool) {
	if c.closed {
		panic("Closed channel")
	}
	for len(c.blockedReceives) > 0 {
		blockedGet := c.blockedReceives[0]
		c.blockedReceives = c.blockedReceives[1:]
		// false from callback indicates that value wasn't consumed
		if blockedGet(v, true) {
			return true
		}
	}
	if len(c.buffer) < c.size {
		c.buffer = append(c.buffer, v)
		return true
	}
	if pair != nil {
		c.blockedSends = append(c.blockedSends, *pair)
	}
	return false
}

func (c *channelImpl) Close() {
	c.closed = true
	for i := 0; i < len(c.blockedReceives); i++ {
		callback := c.blockedReceives[i]
		callback(nil, false)
	}
	// All blocked sends are going to panic
	for i := 0; i < len(c.blockedSends); i++ {
		b := c.blockedSends[i]
		b.callback()
	}
}

// Takes a value and assigns that 'to' value.
func (c *channelImpl) assignValue(from interface{}, to interface{}) {
	err := decodeAndAssignValue(from, to)
	if err != nil {
		panic(err)
	}
}

// initialYield called at the beginning of the coroutine execution
// stackDepth is the depth of top of the stack to omit when stack trace is generated
// to hide frames internal to the framework.
func (s *coroutineState) initialYield(stackDepth int, status string) {
	keepBlocked := true
	for keepBlocked {
		f := <-s.unblock
		keepBlocked = f(status, stackDepth+1)
	}
}

// yield indicates that coroutine cannot make progress and should sleep
// this call blocks
func (s *coroutineState) yield(status string) {
	s.aboutToBlock <- true
	s.initialYield(3, status) // omit three levels of stack. To adjust change to 0 and count the lines to remove.
	s.keptBlocked = true
}

func getStackTrace(coroutineName, status string, stackDepth int) string {
	top := fmt.Sprintf("coroutine %s [%s]:", coroutineName, status)
	// Omit top stackDepth frames + top status line.
	// Omit bottom two frames which is wrapping of coroutine in a goroutine.
	return getStackTraceRaw(top, stackDepth*2+1, 4)
}

func getStackTraceRaw(top string, omitTop, omitBottom int) string {
	stack := stackBuf[:runtime.Stack(stackBuf[:], false)]
	rawStack := fmt.Sprintf("%s", strings.TrimRightFunc(string(stack), unicode.IsSpace))
	if disableCleanStackTraces {
		return rawStack
	}
	lines := strings.Split(rawStack, "\n")
	lines = lines[omitTop : len(lines)-omitBottom]
	lines = append([]string{top}, lines...)
	return strings.Join(lines, "\n")
}

// unblocked is called by coroutine to indicate that since the last time yield was unblocked channel or select
// where unblocked versus calling yield again after checking their condition
func (s *coroutineState) unblocked() {
	s.keptBlocked = false
}

func (s *coroutineState) call() {
	s.unblock <- func(status string, stackDepth int) bool {
		return false // unblock
	}
	<-s.aboutToBlock
}

func (s *coroutineState) close() {
	s.closed = true
	s.aboutToBlock <- true
}

func (s *coroutineState) exit() {
	if !s.closed {
		s.unblock <- func(status string, stackDepth int) bool {
			runtime.Goexit()
			return true
		}
	}
}

func (s *coroutineState) stackTrace() string {
	if s.closed {
		return ""
	}
	stackCh := make(chan string, 1)
	s.unblock <- func(status string, stackDepth int) bool {
		stackCh <- getStackTrace(s.name, status, stackDepth+2)
		return true
	}
	return <-stackCh
}

func (s *coroutineState) NewCoroutine(ctx Context, f func(ctx Context)) {
	s.dispatcher.newCoroutine(ctx, f)
}

func (s *coroutineState) NewNamedCoroutine(ctx Context, name string, f func(ctx Context)) {
	s.dispatcher.newNamedCoroutine(ctx, name, f)
}

func (s *coroutineState) NewSelector() Selector {
	s.dispatcher.selectorSequence++
	return s.NewNamedSelector(fmt.Sprintf("selector-%v", s.dispatcher.selectorSequence))
}

func (s *coroutineState) NewNamedSelector(name string) Selector {
	return &selectorImpl{name: name}
}

func (s *coroutineState) NewChannel() Channel {
	s.dispatcher.channelSequence++
	return s.NewNamedChannel(fmt.Sprintf("chan-%v", s.dispatcher.channelSequence))
}

func (s *coroutineState) NewNamedChannel(name string) Channel {
	return &channelImpl{name: name}
}

func (s *coroutineState) NewBufferedChannel(size int) Channel {
	return &channelImpl{size: size}
}

func (s *coroutineState) NewNamedBufferedChannel(name string, size int) Channel {
	return &channelImpl{name: name, size: size}
}

func (d *dispatcherImpl) newCoroutine(ctx Context, f func(ctx Context)) {
	d.newNamedCoroutine(ctx, fmt.Sprintf("%v", d.sequence+1), f)
}

func (d *dispatcherImpl) newNamedCoroutine(ctx Context, name string, f func(ctx Context)) {
	state := d.newState(name)
	spawned := WithValue(ctx, coroutinesContextKey, state)
	go func(crt *coroutineState) {
		defer crt.close()
		defer func() {
			if r := recover(); r != nil {
				st := getStackTrace(name, "panic", 4)
				crt.panicError = newPanicError(r, st)
			}
		}()
		crt.initialYield(1, "")
		f(spawned)
	}(state)
}

func (d *dispatcherImpl) newState(name string) *coroutineState {
	c := &coroutineState{
		name:         name,
		dispatcher:   d,
		aboutToBlock: make(chan bool, 1),
		unblock:      make(chan unblockFunc),
	}
	d.sequence++
	d.coroutines = append(d.coroutines, c)
	return c
}

func (d *dispatcherImpl) ExecuteUntilAllBlocked() (err *PanicError) {
	d.mutex.Lock()
	if d.closed {
		panic("dispatcher is closed")
	}
	if d.executing {
		panic("call to ExecuteUntilAllBlocked (possibly from a coroutine) while it is already running")
	}
	d.executing = true
	d.mutex.Unlock()
	defer func() { d.executing = false }()
	allBlocked := false
	// Keep executing until at least one goroutine made some progress
	for !allBlocked {
		// Give every coroutine chance to execute removing closed ones
		allBlocked = true
		lastSequence := d.sequence
		for i := 0; i < len(d.coroutines); i++ {
			c := d.coroutines[i]
			if !c.closed {
				// TODO: Support handling of panic in a coroutine by dispatcher.
				// TODO: Dump all outstanding coroutines if one of them panics
				c.call()
			}
			// c.call() can close the context so check again
			if c.closed {
				// remove the closed one from the slice
				d.coroutines = append(d.coroutines[:i],
					d.coroutines[i+1:]...)
				i--
				if c.panicError != nil {
					return c.panicError
				}
				allBlocked = false

			} else {
				allBlocked = allBlocked && (c.keptBlocked || c.closed)
			}
		}
		// Set allBlocked to false if new coroutines where created
		allBlocked = allBlocked && lastSequence == d.sequence
		if len(d.coroutines) == 0 {
			break
		}
	}
	return nil
}

func (d *dispatcherImpl) IsDone() bool {
	return len(d.coroutines) == 0
}

func (d *dispatcherImpl) Close() {
	d.mutex.Lock()
	if d.closed {
		d.mutex.Unlock()
		return
	}
	d.closed = true
	d.mutex.Unlock()
	for i := 0; i < len(d.coroutines); i++ {
		c := d.coroutines[i]
		if !c.closed {
			c.exit()
		}
	}
}

func (d *dispatcherImpl) StackTrace() string {
	var result string
	for i := 0; i < len(d.coroutines); i++ {
		c := d.coroutines[i]
		if !c.closed {
			if len(result) > 0 {
				result += "\n\n"
			}
			result += c.stackTrace()
		}
	}
	return result
}

func (s *selectorImpl) AddReceive(c Channel, f func(c Channel, more bool)) Selector {
	s.cases = append(s.cases, &selectCase{channel: c.(*channelImpl), receiveFunc: &f})
	return s
}

func (s *selectorImpl) AddSend(c Channel, v interface{}, f func()) Selector {
	s.cases = append(s.cases, &selectCase{channel: c.(*channelImpl), sendFunc: &f, sendValue: &v})
	return s
}

func (s *selectorImpl) AddFuture(future Future, f func(future Future)) Selector {
	asyncF, ok := future.(asyncFuture)
	if !ok {
		panic("cannot chain Future that wasn't created with cadence.NewFuture")
	}
	s.cases = append(s.cases, &selectCase{future: asyncF, futureFunc: &f})
	return s
}

func (s *selectorImpl) AddDefault(f func()) {
	s.defaultFunc = &f
}

func (s *selectorImpl) Select(ctx Context) {
	state := getState(ctx)
	var readyBranch func()
	for _, pair := range s.cases {
		if pair.receiveFunc != nil {
			f := *pair.receiveFunc
			c := pair.channel
			callback := func(v interface{}, more bool) bool {
				if readyBranch != nil {
					return false
				}
				readyBranch = func() {
					c.recValue = &v
					f(c, more)
				}
				return true
			}
			v, ok, more := pair.channel.receiveAsyncImpl(callback)
			if ok || !more {
				c.recValue = &v
				f(c, more)
				return
			}
		} else if pair.sendFunc != nil {
			f := *pair.sendFunc
			p := &valueCallbackPair{
				value: *pair.sendValue,
				callback: func() bool {
					if readyBranch != nil {
						return false
					}
					readyBranch = func() {
						f()
					}
					return true
				},
			}
			ok := pair.channel.sendAsyncImpl(*pair.sendValue, p)
			if ok {
				f()
				return
			}
		} else if pair.futureFunc != nil {
			p := pair
			f := *p.futureFunc
			callback := func(v interface{}, more bool) bool {
				if readyBranch != nil {
					return false
				}
				p.futureFunc = nil
				readyBranch = func() {
					f(p.future)
				}
				return true
			}
			_, ok, _ := p.future.GetAsync(callback)
			if ok {
				p.futureFunc = nil
				f(p.future)
				return
			}
		}
	}
	if s.defaultFunc != nil {
		f := *s.defaultFunc
		f()
		return
	}
	for {
		if readyBranch != nil {
			readyBranch()
			state.unblocked()
			return
		}
		state.yield(fmt.Sprintf("blocked on %s.Select", s.name))
	}
}

// NewWorkflowDefinition creates a  WorkflowDefinition from a Workflow
func newWorkflowDefinition(workflow workflow) workflowDefinition {
	return &syncWorkflowDefinition{workflow: workflow}
}

func getValidatedWorkerFunction(workflowFunc interface{}, args []interface{}) (*WorkflowType, []byte, error) {
	fnName := ""
	fType := reflect.TypeOf(workflowFunc)
	switch fType.Kind() {
	case reflect.String:
		fnName = reflect.ValueOf(workflowFunc).String()

	case reflect.Func:
		if err := validateFunctionArgs(workflowFunc, args, true); err != nil {
			return nil, nil, err
		}
		fnName = getFunctionName(workflowFunc)

	default:
		return nil, nil, fmt.Errorf(
			"Invalid type 'workflowFunc' parameter provided, it can be either worker function or name of the worker type: %v",
			workflowFunc)
	}

	input, err := getHostEnvironment().encodeArgs(args)
	if err != nil {
		return nil, nil, err
	}
	return &WorkflowType{Name: fnName}, input, nil
}

func getValidatedWorkflowOptions(ctx Context) (*workflowOptions, error) {
	p := getWorkflowEnvOptions(ctx)
	if p == nil {
		// We need task list as a compulsory parameter. This can be removed after registration
		return nil, errWorkflowOptionBadRequest
	}
	info := GetWorkflowInfo(ctx)
	if p.domain == nil || *p.domain == "" {
		// default to use current workflow's domain
		p.domain = common.StringPtr(info.Domain)
	}
	if p.taskListName == nil || *p.taskListName == "" {
		// default to use current workflow's task list
		p.taskListName = common.StringPtr(info.TaskListName)
	}
	if p.taskStartToCloseTimeoutSeconds == nil || *p.taskStartToCloseTimeoutSeconds < 0 {
		return nil, errors.New("missing or negative DecisionTaskStartToCloseTimeout")
	}
	if *p.taskStartToCloseTimeoutSeconds == 0 {
		p.taskStartToCloseTimeoutSeconds = common.Int32Ptr(defaultDecisionTaskTimeoutInSecs)
	}
	if p.executionStartToCloseTimeoutSeconds == nil || *p.executionStartToCloseTimeoutSeconds <= 0 {
		return nil, errors.New("missing or invalid ExecutionStartToCloseTimeout")
	}

	return p, nil
}

func getWorkflowEnvOptions(ctx Context) *workflowOptions {
	options := ctx.Value(workflowEnvOptionsContextKey)
	if options != nil {
		return options.(*workflowOptions)
	}
	return nil
}

func setWorkflowEnvOptionsIfNotExist(ctx Context) Context {
	if valCtx := getWorkflowEnvOptions(ctx); valCtx == nil {
		return WithValue(ctx, workflowEnvOptionsContextKey, &workflowOptions{
			signalChannels: make(map[string]Channel)})
	}
	return ctx
}

// getSignalChannel finds the assosciated channel for the signal.
func (w *workflowOptions) getSignalChannel(ctx Context, signalName string) Channel {
	if ch, ok := w.signalChannels[signalName]; ok {
		return ch
	}
	ch := NewBufferedChannel(ctx, defaultSignalChannelSize)
	w.signalChannels[signalName] = ch
	return ch
}

// getUnhandledSignals checks if there are any signal channels that have data to be consumed.
func (w *workflowOptions) getUnhandledSignals() []string {
	unhandledSignals := []string{}
	for k, c := range w.signalChannels {
		ch := c.(*channelImpl)
		v, ok, _ := ch.receiveAsyncImpl(nil)
		if ok {
			unhandledSignals = append(unhandledSignals, k)
			ch.recValue = &v
		}
	}
	return unhandledSignals
}

func (d *decodeFutureImpl) Get(ctx Context, value interface{}) error {
	more := d.futureImpl.channel.Receive(ctx, nil)
	if more {
		panic("not closed")
	}
	if !d.futureImpl.ready {
		panic("not ready")
	}
	if d.futureImpl.err != nil || d.futureImpl.value == nil || value == nil {
		return d.futureImpl.err
	}
	rf := reflect.ValueOf(value)
	if rf.Type().Kind() != reflect.Ptr {
		return errors.New("value parameter is not a pointer")
	}

	err := deSerializeFunctionResult(d.fn, d.futureImpl.value.([]byte), value)
	if err != nil {
		return err
	}
	return d.futureImpl.err
}

func decodeAndAssignValue(from interface{}, toValuePtr interface{}) error {
	if toValuePtr == nil {
		return nil
	}
	if rf := reflect.ValueOf(toValuePtr); rf.Type().Kind() != reflect.Ptr {
		return errors.New("value parameter provided is not a pointer")
	}
	if data, ok := from.([]byte); ok {
		if err := getHostEnvironment().decodeArg(data, toValuePtr); err != nil {
			return err
		}
	} else if fv := reflect.ValueOf(from); fv.IsValid() {
		reflect.ValueOf(toValuePtr).Elem().Set(fv)
	}
	return nil
}

func (p ChildWorkflowPolicy) toThriftChildPolicyPtr() *shared.ChildPolicy {
	var childPolicy shared.ChildPolicy
	switch p {
	case ChildWorkflowPolicyTerminate:
		childPolicy = shared.ChildPolicy_TERMINATE
	case ChildWorkflowPolicyRequestCancel:
		childPolicy = shared.ChildPolicy_REQUEST_CANCEL
	case ChildWorkflowPolicyAbandon:
		childPolicy = shared.ChildPolicy_ABANDON
	default:
		panic(fmt.Sprintf("unknown child policy %v", p))
	}
	return &childPolicy
}

// newDecodeFuture creates a new future as well as associated Settable that is used to set its value.
// fn - the decoded value needs to be validated against a function.
func newDecodeFuture(ctx Context, fn interface{}) (Future, Settable) {
	impl := &decodeFutureImpl{
		&futureImpl{channel: NewChannel(ctx).(*channelImpl)}, fn}
	return impl, impl
}<|MERGE_RESOLUTION|>--- conflicted
+++ resolved
@@ -196,19 +196,13 @@
 	}
 )
 
-<<<<<<< HEAD
-const workflowEnvironmentContextKey = "_workflowEnv"
-const workflowResultContextKey = "_workflowResult"
-const coroutinesContextKey = "_coroutines"
-const componentVersionsContextKey = "_componentVersions"
-=======
 const (
 	workflowEnvironmentContextKey = "workflowEnv"
 	workflowResultContextKey      = "workflowResult"
 	coroutinesContextKey          = "coroutines"
+	componentVersionsContextKey   = "changeVersions"
 	workflowEnvOptionsContextKey  = "wfEnvOptions"
 )
->>>>>>> ba6a0888
 
 // Assert that structs do indeed implement the interfaces
 var _ Channel = (*channelImpl)(nil)
