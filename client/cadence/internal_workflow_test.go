--- conflicted
+++ resolved
@@ -2,10 +2,7 @@
 
 import (
 	"encoding/json"
-<<<<<<< HEAD
-=======
 	"fmt"
->>>>>>> 228dabb6
 	"testing"
 	"time"
 
