package cadence

import (
	"github.com/pborman/uuid"
	m "github.com/uber-go/cadence-client/.gen/go/cadence"
	s "github.com/uber-go/cadence-client/.gen/go/shared"
	"github.com/uber-go/cadence-client/common"
	"github.com/uber-go/cadence-client/common/backoff"
	"github.com/uber-go/cadence-client/common/metrics"
	"github.com/uber-go/tally"
	"errors"
)

// Assert that structs do indeed implement the interfaces
var _ Client = (*workflowClient)(nil)
var _ DomainClient = (*domainClient)(nil)

type (
	// workflowClient is the client for starting a workflow execution.
	workflowClient struct {
		workflowExecution WorkflowExecution
		workflowService   m.TChanWorkflowService
		domain            string
		metricsScope      tally.Scope
		identity          string
	}

	// domainClient is the client for managing domains.
	domainClient struct {
		workflowService m.TChanWorkflowService
		metricsScope    tally.Scope
		identity        string
	}
)

// StartWorkflow starts a workflow execution
// The user can use this to start using a functor like.
// Either by
//     StartWorkflow(options, "workflowTypeName", input)
//     or
//     StartWorkflow(options, workflowExecuteFn, arg1, arg2, arg3)
func (wc *workflowClient) StartWorkflow(
	options StartWorkflowOptions,
	workflowFunc interface{},
	args ...interface{},
) (*WorkflowExecution, error) {
	workflowID := options.ID
	if workflowID == "" {
		workflowID = uuid.NewRandom().String()
	}

	// Validate type and its arguments.
	workflowType, input, err := getValidatedWorkerFunction(workflowFunc, args)
	if err != nil {
		return nil, err
	}

	startRequest := &s.StartWorkflowExecutionRequest{
		Domain:       common.StringPtr(wc.domain),
		RequestId:    common.StringPtr(uuid.New()),
		WorkflowId:   common.StringPtr(workflowID),
		WorkflowType: workflowTypePtr(*workflowType),
		TaskList:     common.TaskListPtr(s.TaskList{Name: common.StringPtr(options.TaskList)}),
		Input:        input,
		ExecutionStartToCloseTimeoutSeconds: common.Int32Ptr(options.ExecutionStartToCloseTimeoutSeconds),
		TaskStartToCloseTimeoutSeconds:      common.Int32Ptr(options.DecisionTaskStartToCloseTimeoutSeconds),
		Identity:                            common.StringPtr(wc.identity)}

	var response *s.StartWorkflowExecutionResponse

	// Start creating workflow request.
	err = backoff.Retry(
		func() error {
			ctx, cancel := common.NewTChannelContext(respondTaskServiceTimeOut, common.RetryDefaultOptions)
			defer cancel()

			var err1 error
			response, err1 = wc.workflowService.StartWorkflowExecution(ctx, startRequest)
			return err1
		}, serviceOperationRetryPolicy, isServiceTransientError)

	if err != nil {
		return nil, err
	}

	if wc.metricsScope != nil {
		wc.metricsScope.Counter(metrics.WorkflowsStartTotalCounter).Inc(1)
	}

	executionInfo := &WorkflowExecution{
		ID:    options.ID,
		RunID: response.GetRunId()}
	return executionInfo, nil
}

<<<<<<< HEAD
// CancelWorkflow cancels a workflow in execution.
func (wc *workflowClient) CancelWorkflow(workflowID string, runID string) error {
	request := &s.RequestCancelWorkflowExecutionRequest{
=======
// TerminateWorkflow terminates a workflow execution.
// workflowID is required, other parameters are optional.
// If runID is omit, it will terminate currently running workflow (if there is one) based on the workflowID.
func (wc *workflowClient) TerminateWorkflow(workflowID string, runID string, reason string, details []byte) error {
	request := &s.TerminateWorkflowExecutionRequest{
>>>>>>> 93b8c58f
		Domain: common.StringPtr(wc.domain),
		WorkflowExecution: &s.WorkflowExecution{
			WorkflowId: common.StringPtr(workflowID),
			RunId:      common.StringPtr(runID),
		},
<<<<<<< HEAD
		Identity: common.StringPtr(wc.identity),
	}

	return backoff.Retry(
		func() error {
			ctx, cancel := common.NewTChannelContext(respondTaskServiceTimeOut, common.RetryDefaultOptions)
			defer cancel()
			return wc.workflowService.RequestCancelWorkflowExecution(ctx, request)
		}, serviceOperationRetryPolicy, isServiceTransientError)
=======
		Reason:   common.StringPtr(reason),
		Identity: common.StringPtr(wc.identity),
	}

	err := backoff.Retry(
		func() error {
			ctx, cancel := common.NewTChannelContext(respondTaskServiceTimeOut, common.RetryDefaultOptions)
			defer cancel()
			return wc.workflowService.TerminateWorkflowExecution(ctx, request)
		}, serviceOperationRetryPolicy, isServiceTransientError)

	return err
>>>>>>> 93b8c58f
}

// GetWorkflowHistory gets history of a particular workflow.
func (wc *workflowClient) GetWorkflowHistory(workflowID string, runID string) (*s.History, error) {
	request := &s.GetWorkflowExecutionHistoryRequest{
		Domain: common.StringPtr(wc.domain),
		Execution: &s.WorkflowExecution{
			WorkflowId: common.StringPtr(workflowID),
			RunId:      common.StringPtr(runID),
		},
	}

	var response *s.GetWorkflowExecutionHistoryResponse
	err := backoff.Retry(
		func() error {
			var err1 error
			ctx, cancel := common.NewTChannelContext(respondTaskServiceTimeOut, common.RetryDefaultOptions)
			defer cancel()
			response, err1 = wc.workflowService.GetWorkflowExecutionHistory(ctx, request)
			return err1
		}, serviceOperationRetryPolicy, isServiceTransientError)
	if err != nil {
		return nil, err
	}
	return response.GetHistory(), nil
}

// CompleteActivity reports activity completed. activity Execute method can return cadence.ErrActivityResultPending to
// indicate the activity is not completed when it's Execute method returns. In that case, this CompleteActivity() method
// should be called when that activity is completed with the actual result and error. If err is nil, activity task
// completed event will be reported; if err is CanceledError, activity task cancelled event will be reported; otherwise,
// activity task failed event will be reported.
func (wc *workflowClient) CompleteActivity(taskToken []byte, result interface{}, err error) error {
	if taskToken == nil {
		return errors.New("invalid task token provided")
	}

	var data []byte
	if result != nil {
		var err0 error
		data, err0 = getHostEnvironment().encodeArg(result)
		if err0 != nil {
			return err0
		}
	}
	request := convertActivityResultToRespondRequest(wc.identity, taskToken, data, err)
	return reportActivityComplete(wc.workflowService, request)
}

// RecordActivityHeartbeat records heartbeat for an activity.
func (wc *workflowClient) RecordActivityHeartbeat(taskToken []byte, details ...interface{}) error {
	data, err := getHostEnvironment().encodeArgs(details)
	if err != nil {
		return err
	}
	return recordActivityHeartbeat(wc.workflowService, wc.identity, taskToken, data, serviceOperationRetryPolicy)
}

<<<<<<< HEAD
=======
// ListClosedWorkflow gets closed workflow executions based on request filters
// The errors it can throw:
//  - BadRequestError
//  - InternalServiceError
//  - EntityNotExistError
func (wc *workflowClient) ListClosedWorkflow(request *s.ListClosedWorkflowExecutionsRequest) (*s.ListClosedWorkflowExecutionsResponse, error) {
	if len(request.GetDomain()) == 0 {
		request.Domain = common.StringPtr(wc.domain)
	}
	var response *s.ListClosedWorkflowExecutionsResponse
	err := backoff.Retry(
		func() error {
			var err1 error
			ctx, cancel := common.NewTChannelContext(respondTaskServiceTimeOut, common.RetryDefaultOptions)
			defer cancel()
			response, err1 = wc.workflowService.ListClosedWorkflowExecutions(ctx, request)
			return err1
		}, serviceOperationRetryPolicy, isServiceTransientError)
	if err != nil {
		return nil, err
	}
	return response, nil
}

// ListClosedWorkflow gets open workflow executions based on request filters
// The errors it can throw:
//  - BadRequestError
//  - InternalServiceError
//  - EntityNotExistError
func (wc *workflowClient) ListOpenWorkflow(request *s.ListOpenWorkflowExecutionsRequest) (*s.ListOpenWorkflowExecutionsResponse, error) {
	if len(request.GetDomain()) == 0 {
		request.Domain = common.StringPtr(wc.domain)
	}
	var response *s.ListOpenWorkflowExecutionsResponse
	err := backoff.Retry(
		func() error {
			var err1 error
			ctx, cancel := common.NewTChannelContext(respondTaskServiceTimeOut, common.RetryDefaultOptions)
			defer cancel()
			response, err1 = wc.workflowService.ListOpenWorkflowExecutions(ctx, request)
			return err1
		}, serviceOperationRetryPolicy, isServiceTransientError)
	if err != nil {
		return nil, err
	}
	return response, nil
}

>>>>>>> 93b8c58f
// Register a domain with cadence server
// The errors it can throw:
//	- DomainAlreadyExistsError
//	- BadRequestError
//	- InternalServiceError
<<<<<<< HEAD
func (dc *domainClient) Register(options DomainRegistrationOptions) error {
	request := &s.RegisterDomainRequest{
		Name:                                   common.StringPtr(options.Name),
		OwnerEmail:                             common.StringPtr(options.OwnerEmail),
		Description:                            common.StringPtr(options.Description),
		WorkflowExecutionRetentionPeriodInDays: common.Int32Ptr(options.WorkflowExecutionRetentionPeriodInDays),
		EmitMetric:                             common.BoolPtr(options.EmitMetric),
	}

=======
func (dc *domainClient) Register(request *s.RegisterDomainRequest) error {
>>>>>>> 93b8c58f
	return backoff.Retry(
		func() error {
			ctx, cancel := common.NewTChannelContext(respondTaskServiceTimeOut, common.RetryDefaultOptions)
			defer cancel()
			return dc.workflowService.RegisterDomain(ctx, request)
		}, serviceOperationRetryPolicy, isServiceTransientError)
}

// Describe a domain. The domain has two part of information
// DomainInfo - Which has Name, Status, Description, Owner Email
// DomainConfiguration - Configuration like Workflow Execution Retention Period In Days, Whether to emit metrics.
// The errors it can throw:
//	- EntityNotExistsError
//	- BadRequestError
//	- InternalServiceError
func (dc *domainClient) Describe(name string) (*s.DomainInfo, *s.DomainConfiguration, error) {
	request := &s.DescribeDomainRequest{
		Name: common.StringPtr(name),
	}

	var response *s.DescribeDomainResponse
	err := backoff.Retry(
		func() error {
			ctx, cancel := common.NewTChannelContext(respondTaskServiceTimeOut, common.RetryDefaultOptions)
			defer cancel()
			var err error
			response, err = dc.workflowService.DescribeDomain(ctx, request)
			return err
		}, serviceOperationRetryPolicy, isServiceTransientError)
	if err != nil {
		return nil, nil, err
	}
	return response.GetDomainInfo(), response.GetConfiguration(), nil
}

// Update a domain. The domain has two part of information
// DomainInfo - Which has Name, Status, Description, Owner Email
// DomainConfiguration - Configuration like Workflow Execution Retention Period In Days, Whether to emit metrics.
// The errors it can throw:
//	- EntityNotExistsError
//	- BadRequestError
//	- InternalServiceError
func (dc *domainClient) Update(name string, domainInfo *s.UpdateDomainInfo, domainConfig *s.DomainConfiguration) error {
	request := &s.UpdateDomainRequest{
		Name:          common.StringPtr(name),
		UpdatedInfo:   domainInfo,
		Configuration: domainConfig,
	}

	return backoff.Retry(
		func() error {
			ctx, cancel := common.NewTChannelContext(respondTaskServiceTimeOut, common.RetryDefaultOptions)
			defer cancel()
			_, err := dc.workflowService.UpdateDomain(ctx, request)
			return err
		}, serviceOperationRetryPolicy, isServiceTransientError)
}<|MERGE_RESOLUTION|>--- conflicted
+++ resolved
@@ -1,6 +1,7 @@
 package cadence
 
 import (
+	"errors"
 	"github.com/pborman/uuid"
 	m "github.com/uber-go/cadence-client/.gen/go/cadence"
 	s "github.com/uber-go/cadence-client/.gen/go/shared"
@@ -8,7 +9,6 @@
 	"github.com/uber-go/cadence-client/common/backoff"
 	"github.com/uber-go/cadence-client/common/metrics"
 	"github.com/uber-go/tally"
-	"errors"
 )
 
 // Assert that structs do indeed implement the interfaces
@@ -93,33 +93,35 @@
 	return executionInfo, nil
 }
 
-<<<<<<< HEAD
 // CancelWorkflow cancels a workflow in execution.
 func (wc *workflowClient) CancelWorkflow(workflowID string, runID string) error {
 	request := &s.RequestCancelWorkflowExecutionRequest{
-=======
+		Domain: common.StringPtr(wc.domain),
+		WorkflowExecution: &s.WorkflowExecution{
+			WorkflowId: common.StringPtr(workflowID),
+			RunId:      common.StringPtr(runID),
+		},
+		Identity: common.StringPtr(wc.identity),
+	}
+
+	return backoff.Retry(
+		func() error {
+			ctx, cancel := common.NewTChannelContext(respondTaskServiceTimeOut, common.RetryDefaultOptions)
+			defer cancel()
+			return wc.workflowService.RequestCancelWorkflowExecution(ctx, request)
+		}, serviceOperationRetryPolicy, isServiceTransientError)
+}
+
 // TerminateWorkflow terminates a workflow execution.
 // workflowID is required, other parameters are optional.
 // If runID is omit, it will terminate currently running workflow (if there is one) based on the workflowID.
 func (wc *workflowClient) TerminateWorkflow(workflowID string, runID string, reason string, details []byte) error {
 	request := &s.TerminateWorkflowExecutionRequest{
->>>>>>> 93b8c58f
 		Domain: common.StringPtr(wc.domain),
 		WorkflowExecution: &s.WorkflowExecution{
 			WorkflowId: common.StringPtr(workflowID),
 			RunId:      common.StringPtr(runID),
 		},
-<<<<<<< HEAD
-		Identity: common.StringPtr(wc.identity),
-	}
-
-	return backoff.Retry(
-		func() error {
-			ctx, cancel := common.NewTChannelContext(respondTaskServiceTimeOut, common.RetryDefaultOptions)
-			defer cancel()
-			return wc.workflowService.RequestCancelWorkflowExecution(ctx, request)
-		}, serviceOperationRetryPolicy, isServiceTransientError)
-=======
 		Reason:   common.StringPtr(reason),
 		Identity: common.StringPtr(wc.identity),
 	}
@@ -132,7 +134,6 @@
 		}, serviceOperationRetryPolicy, isServiceTransientError)
 
 	return err
->>>>>>> 93b8c58f
 }
 
 // GetWorkflowHistory gets history of a particular workflow.
@@ -191,8 +192,6 @@
 	return recordActivityHeartbeat(wc.workflowService, wc.identity, taskToken, data, serviceOperationRetryPolicy)
 }
 
-<<<<<<< HEAD
-=======
 // ListClosedWorkflow gets closed workflow executions based on request filters
 // The errors it can throw:
 //  - BadRequestError
@@ -241,25 +240,12 @@
 	return response, nil
 }
 
->>>>>>> 93b8c58f
 // Register a domain with cadence server
 // The errors it can throw:
 //	- DomainAlreadyExistsError
 //	- BadRequestError
 //	- InternalServiceError
-<<<<<<< HEAD
-func (dc *domainClient) Register(options DomainRegistrationOptions) error {
-	request := &s.RegisterDomainRequest{
-		Name:                                   common.StringPtr(options.Name),
-		OwnerEmail:                             common.StringPtr(options.OwnerEmail),
-		Description:                            common.StringPtr(options.Description),
-		WorkflowExecutionRetentionPeriodInDays: common.Int32Ptr(options.WorkflowExecutionRetentionPeriodInDays),
-		EmitMetric:                             common.BoolPtr(options.EmitMetric),
-	}
-
-=======
 func (dc *domainClient) Register(request *s.RegisterDomainRequest) error {
->>>>>>> 93b8c58f
 	return backoff.Retry(
 		func() error {
 			ctx, cancel := common.NewTChannelContext(respondTaskServiceTimeOut, common.RetryDefaultOptions)
