--- conflicted
+++ resolved
@@ -49,15 +49,10 @@
 
 // getErrorDetails gets reason and details.
 func getErrorDetails(err error) (string, []byte) {
-<<<<<<< HEAD
-	if wErr, ok := err.(ErrorWithDetails); ok {
-		return wErr.Reason(), wErr.Details()
-=======
 	var details []byte
 	if wErr, ok := err.(ErrorWithDetails); ok {
 		wErr.Details(&details)
 		return wErr.Reason(), details
->>>>>>> f7df8761
 	}
 	if wErr, ok := err.(CanceledError); ok {
 		wErr.Details(&details)
