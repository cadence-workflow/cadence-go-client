--- conflicted
+++ resolved
@@ -22,7 +22,6 @@
 		//	- WorkflowExecutionAlreadyStartedError
 		StartWorkflow(options StartWorkflowOptions, workflow interface{}, args ...interface{}) (*WorkflowExecution, error)
 
-<<<<<<< HEAD
 		// CancelWorkflow cancels a workflow in execution
 		// - workflow ID of the workflow.
 		// - runID can be optional if not specified it will pick the latest execution of that workflow ID.
@@ -31,12 +30,11 @@
 		//	- BadRequestError
 		//	- InternalServiceError
 		CancelWorkflow(workflowID string, runID string) error
-=======
+
 		// TerminateWorkflow terminates a workflow execution.
 		// workflowID is required, other parameters are optional.
 		// If runID is omit, it will terminate currently running workflow (if there is one) based on the workflowID.
 		TerminateWorkflow(workflowID string, runID string, reason string, details []byte) error
->>>>>>> 93b8c58f
 
 		// GetWorkflowHistory gets history of a particular workflow.
 		// The errors it can throw:
