--- conflicted
+++ resolved
@@ -39,11 +39,8 @@
 		CompleteActivity(taskToken []byte, activityFunc interface{}, result interface{}, err error) error
 
 		// RecordActivityHeartbeat records heartbeat for an activity.
-<<<<<<< HEAD
 		// details - is the progress you want to record along with heart beat for this activity.
 		RecordActivityHeartbeat(taskToken []byte, details interface{}) error
-=======
-		RecordActivityHeartbeat(taskToken, details []byte) error
 
 		// ListClosedWorkflow gets closed workflow executions based on request filters
 		// The errors it can throw:
@@ -58,7 +55,6 @@
 		//  - InternalServiceError
 		//  - EntityNotExistError
 		ListOpenWorkflow(request *s.ListOpenWorkflowExecutionsRequest) (*s.ListOpenWorkflowExecutionsResponse, error)
->>>>>>> a4003c0f
 	}
 
 	// ClientOptions are optional parameters for Client creation.
