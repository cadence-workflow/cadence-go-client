--- conflicted
+++ resolved
@@ -335,10 +335,6 @@
 		return nil, "", err
 	}
 
-<<<<<<< HEAD
-	eventDecisions := wth.completeWorkflow(
-		isWorkflowCompleted, unhandledDecision, completionResult, failure)
-=======
 	startAttributes, err := reorderedHistory.GetWorkflowStartedAttr()
 	if err != nil {
 		wth.logger.Error("Unable to read workflow start attributes.", zap.Error(err))
@@ -350,7 +346,6 @@
 		wth.logger.Error("Complete workflow failed.", zap.Error(err))
 		return nil, "", err
 	}
->>>>>>> 93b8c58f
 	if len(eventDecisions) > 0 {
 		decisions = append(decisions, eventDecisions...)
 		if wth.metricsScope != nil {
@@ -522,8 +517,8 @@
 		eventAttributes := e.GetRequestCancelExternalWorkflowExecutionInitiatedEventAttributes()
 		decisionAttributes := d.GetRequestCancelExternalWorkflowExecutionDecisionAttributes()
 		if eventAttributes.GetDomain() != decisionAttributes.GetDomain() ||
-			eventAttributes.GetWorkflowId() != decisionAttributes.GetWorkflowId() ||
-			eventAttributes.GetRunId() != decisionAttributes.GetRunId() {
+			eventAttributes.GetWorkflowExecution().GetWorkflowId() != decisionAttributes.GetWorkflowId() ||
+			eventAttributes.GetWorkflowExecution().GetRunId() != decisionAttributes.GetRunId() {
 			return false
 		}
 
@@ -546,12 +541,12 @@
 }
 
 func (wth *workflowTaskHandlerImpl) completeWorkflow(
-<<<<<<< HEAD
 	isWorkflowCompleted bool,
 	unhandledDecision bool,
 	completionResult []byte,
 	err error,
-) []*s.Decision {
+	startAttributes *s.WorkflowExecutionStartedEventAttributes,
+) ([]*s.Decision, error) {
 	decisions := []*s.Decision{}
 	if !unhandledDecision {
 		if err == ErrCanceled {
@@ -561,12 +556,7 @@
 				Details: completionResult,
 			}
 			decisions = append(decisions, cancelDecision)
-=======
-	isWorkflowCompleted bool, unhandledDecision bool, completionResult []byte,
-	err error, startAttributes *s.WorkflowExecutionStartedEventAttributes) ([]*s.Decision, error) {
-	decisions := []*s.Decision{}
-	if !unhandledDecision {
-		if contErr, ok := err.(*continueAsNewError); ok {
+		} else if contErr, ok := err.(*continueAsNewError); ok {
 			// Continue as new error.
 
 			// Get workflow start attributes.
@@ -600,7 +590,6 @@
 				TaskStartToCloseTimeoutSeconds:      common.Int32Ptr(taskStartToCloseTimeoutSeconds),
 			}
 			decisions = append(decisions, continueAsNewDecision)
->>>>>>> 93b8c58f
 		} else if err != nil {
 			// Workflow failures
 			failDecision := createNewDecision(s.DecisionType_FailWorkflowExecution)
