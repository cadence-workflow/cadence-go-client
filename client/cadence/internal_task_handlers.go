package cadence

// All code in this file is private to the package.

import (
	"bytes"
	"context"
	"errors"
	"fmt"
	"reflect"
	"time"

	m "github.com/uber-go/cadence-client/.gen/go/cadence"
	s "github.com/uber-go/cadence-client/.gen/go/shared"
	"github.com/uber-go/cadence-client/common"
	"github.com/uber-go/cadence-client/common/backoff"
	"github.com/uber-go/cadence-client/common/metrics"
	"github.com/uber-go/cadence-client/common/util"
	"github.com/uber-go/tally"
	"go.uber.org/zap"
)

// interfaces
type (
	// workflowExecutionEventHandler process a single event.
	workflowExecutionEventHandler interface {
		// Process a single event and return the assosciated decisions.
		// Return List of decisions made, whether a decision is unhandled, any error.
		ProcessEvent(event *s.HistoryEvent, isReplay bool) ([]*s.Decision, bool, error)
		StackTrace() string
		// Close for cleaning up resources on this event handler
		Close()
	}

	// workflowTask wraps a decision task.
	workflowTask struct {
		task *s.PollForDecisionTaskResponse
	}

	// activityTask wraps a activity task.
	activityTask struct {
		task *s.PollForActivityTaskResponse
	}
)

type (
	// workflowTaskHandlerImpl is the implementation of WorkflowTaskHandler
	workflowTaskHandlerImpl struct {
		workflowDefFactory    workflowDefinitionFactory
		metricsScope          tally.Scope
		ppMgr                 pressurePointMgr
		logger                *zap.Logger
		identity              string
		enableLoggingInReplay bool
	}

	// activityTaskHandlerImpl is the implementation of ActivityTaskHandler
	activityTaskHandlerImpl struct {
		taskListName    string
		identity        string
		implementations map[ActivityType]activity
		service         m.TChanWorkflowService
		metricsScope    tally.Scope
		logger          *zap.Logger
		userContext     context.Context
	}

	// history wrapper method to help information about events.
	history struct {
		workflowTask      *workflowTask
		eventsHandler     *workflowExecutionEventHandlerImpl
		currentIndex      int
		historyEventsSize int
	}
)

func newHistory(task *workflowTask, eventsHandler *workflowExecutionEventHandlerImpl) *history {
	return &history{
		workflowTask:      task,
		eventsHandler:     eventsHandler,
		currentIndex:      0,
		historyEventsSize: len(task.task.History.Events),
	}
}

// Get workflow start attributes.
func (eh *history) GetWorkflowStartedAttr() (*s.WorkflowExecutionStartedEventAttributes, error) {
	events := eh.workflowTask.task.History.Events
	if len(events) == 0 || events[0].GetEventType() != s.EventType_WorkflowExecutionStarted {
		return nil, errors.New("unable to find WorkflowExecutionStartedEventAttributes in the history")
	}
	return events[0].WorkflowExecutionStartedEventAttributes, nil
}

// Get last non replayed event ID.
func (eh *history) LastNonReplayedID() int64 {
	if eh.workflowTask.task.PreviousStartedEventId == nil {
		return 0
	}
	return *eh.workflowTask.task.PreviousStartedEventId
}

func (eh *history) IsNextDecisionTimedOut(startIndex int) bool {
	events := eh.workflowTask.task.History.Events
	eventsSize := len(events)
	for i := startIndex; i < eventsSize; i++ {
		switch events[i].GetEventType() {
		case s.EventType_DecisionTaskCompleted:
			return false
		case s.EventType_DecisionTaskTimedOut:
			return true
		}
	}
	return false
}

func (eh *history) IsDecisionEvent(eventType s.EventType) bool {
	switch eventType {
	case s.EventType_WorkflowExecutionCompleted, s.EventType_WorkflowExecutionFailed, s.EventType_WorkflowExecutionTimedOut:
		return true
	case s.EventType_ActivityTaskScheduled, s.EventType_TimerStarted:
		return true
	default:
		return false
	}
}

func (eh *history) NextEvents() []*s.HistoryEvent {
	return eh.getNextEvents()
}

func (eh *history) getNextEvents() []*s.HistoryEvent {

	if eh.currentIndex == eh.historyEventsSize {
		return []*s.HistoryEvent{}
	}

	// Process events
	reorderedEvents := []*s.HistoryEvent{}
	history := eh.workflowTask.task.History

	// We need to re-order the events so the decider always sees in the same order.
	// For Ex: (pseudo code)
	//   ResultA := Schedule_Activity_A
	//   ResultB := Schedule_Activity_B
	//   if ResultB.IsReady() { panic error }
	//   ResultC := Schedule_Activity_C(ResultA)
	// If both A and B activities complete then we could have two different paths, Either Scheduling C (or) Panic'ing.
	// Workflow events:
	// 	Workflow_Start, DecisionStart1, DecisionComplete1, A_Schedule, B_Schedule, A_Complete,
	//      DecisionStart2, B_Complete, DecisionComplete2, C_Schedule.
	// B_Complete happened concurrent to execution of the decision(2), where C_Schedule is a result made by execution of decision(2).
	// One way to address is: Move all concurrent decisions to one after the decisions made by current decision.

	decisionStartToCompletionEvents := []*s.HistoryEvent{}
	decisionCompletionToStartEvents := []*s.HistoryEvent{}
	concurrentToDecision := true
	lastDecisionIndex := -1

OrderEvents:
	for ; eh.currentIndex < eh.historyEventsSize; eh.currentIndex++ {
		event := history.Events[eh.currentIndex]
		switch event.GetEventType() {
		case s.EventType_DecisionTaskStarted:
			if !eh.IsNextDecisionTimedOut(eh.currentIndex) {
				// Set replay clock.
				ts := time.Unix(0, event.GetTimestamp())
				eh.eventsHandler.workflowEnvironmentImpl.SetCurrentReplayTime(ts)
				eh.currentIndex++ // Sine we already processed the current event
				break OrderEvents
			}

		case s.EventType_DecisionTaskCompleted:
			concurrentToDecision = false

		case s.EventType_DecisionTaskScheduled, s.EventType_DecisionTaskTimedOut:
		// Skip

		default:
			if concurrentToDecision {
				decisionStartToCompletionEvents = append(decisionStartToCompletionEvents, event)
			} else {
				if eh.IsDecisionEvent(event.GetEventType()) {
					lastDecisionIndex = len(decisionCompletionToStartEvents)
				}
				decisionCompletionToStartEvents = append(decisionCompletionToStartEvents, event)
			}
		}
	}

	// Reorder events to correspond to the order that decider sees them.
	// The main difference is that events that were added during decision task execution
	// should be processed after events that correspond to the decisions.
	// Otherwise the replay is going to break.

	// First are events that correspond to the previous task decisions
	if lastDecisionIndex >= 0 {
		reorderedEvents = decisionCompletionToStartEvents[:lastDecisionIndex+1]
	}
	// Second are events that were added during previous task execution
	reorderedEvents = append(reorderedEvents, decisionStartToCompletionEvents...)
	// The last are events that were added after previous task completion
	if lastDecisionIndex+1 < len(decisionCompletionToStartEvents) {
		reorderedEvents = append(reorderedEvents, decisionCompletionToStartEvents[lastDecisionIndex+1:]...)
	}

	return reorderedEvents
}

// newWorkflowTaskHandler returns an implementation of workflow task handler.
func newWorkflowTaskHandler(factory workflowDefinitionFactory,
	params workerExecutionParameters, ppMgr pressurePointMgr) WorkflowTaskHandler {
	return &workflowTaskHandlerImpl{
		workflowDefFactory:    factory,
		logger:                params.Logger,
		ppMgr:                 ppMgr,
		metricsScope:          params.MetricsScope,
		identity:              params.Identity,
		enableLoggingInReplay: params.EnableLoggingInReplay,
	}
}

// ProcessWorkflowTask processes each all the events of the workflow task.
func (wth *workflowTaskHandlerImpl) ProcessWorkflowTask(
	task *s.PollForDecisionTaskResponse,
	emitStack bool,
) (result *s.RespondDecisionTaskCompletedRequest, stackTrace string, err error) {
	if task == nil {
		return nil, "", errors.New("nil workflowtask provided")
	}
	h := task.GetHistory()
	if h == nil || len(h.Events) == 0 {
		return nil, "", errors.New("nil or empty history")
	}
	event := h.Events[0]
	if h == nil {
		return nil, "", errors.New("nil first history event")
	}
	attributes := event.GetWorkflowExecutionStartedEventAttributes()
	if attributes == nil {
		return nil, "", errors.New("first history event is not WorkflowExecutionStarted")
	}
	taskList := attributes.GetTaskList()
	if taskList == nil {
		return nil, "", errors.New("nil TaskList in WorkflowExecutionStarted event")
	}

	wth.logger.Debug("Processing new workflow task.",
		zap.String(tagWorkflowType, task.GetWorkflowType().GetName()),
		zap.String(tagWorkflowID, task.GetWorkflowExecution().GetWorkflowId()),
		zap.String(tagRunID, task.GetWorkflowExecution().GetRunId()),
		zap.Int64("PreviousStartedEventId", task.GetPreviousStartedEventId()))

	// Setup workflow Info
	workflowInfo := &WorkflowInfo{
		WorkflowType: flowWorkflowTypeFrom(*task.WorkflowType),
		TaskListName: taskList.GetName(),
		WorkflowExecution: WorkflowExecution{
			ID:    *task.WorkflowExecution.WorkflowId,
			RunID: *task.WorkflowExecution.RunId,
		},
	}

	isWorkflowCompleted := false
	var completionResult []byte
	var failure error

	completeHandler := func(result []byte, err error) {
		completionResult = result
		failure = err
		isWorkflowCompleted = true
	}

	eventHandler := newWorkflowExecutionEventHandler(
		workflowInfo, wth.workflowDefFactory, completeHandler, wth.logger, wth.enableLoggingInReplay)
	defer eventHandler.Close()
	reorderedHistory := newHistory(&workflowTask{task: task}, eventHandler.(*workflowExecutionEventHandlerImpl))
	decisions := []*s.Decision{}
	replayDecisions := []*s.Decision{}
	respondEvents := []*s.HistoryEvent{}
	unhandledDecision := false

	startTime := time.Now()

	// Process events
ProcessEvents:
	for {
		reorderedEvents := reorderedHistory.NextEvents()
		if len(reorderedEvents) == 0 {
			break ProcessEvents
		}

		for _, event := range reorderedEvents {
			isInReplay := event.GetEventId() < reorderedHistory.LastNonReplayedID()
			if isEventTypeRespondToDecision(event.GetEventType()) {
				respondEvents = append(respondEvents, event)
			}

			// Any metrics.
			wth.reportAnyMetrics(event, isInReplay)

			// Any pressure points.
			err := wth.executeAnyPressurePoints(event, isInReplay)
			if err != nil {
				return nil, "", err
			}

			eventDecisions, unhandled, err := eventHandler.ProcessEvent(event, isInReplay)
			if err != nil {
				return nil, "", err
			}
			if unhandled {
				unhandledDecision = unhandled
			}

			if eventDecisions != nil {
				if !isInReplay {
					decisions = append(decisions, eventDecisions...)
				} else {
					replayDecisions = append(replayDecisions, eventDecisions...)
				}
			}

			if isWorkflowCompleted {
				// If workflow is already completed then we can break from processing
				// further decisions.
				break ProcessEvents
			}
		}
	}

	// check if decisions from reply matches to the history events
	if err := matchReplayWithHistory(replayDecisions, respondEvents); err != nil {
		wth.logger.Error("Replay and history mismatch.", zap.Error(err))
		return nil, "", err
	}

	startAttributes, err := reorderedHistory.GetWorkflowStartedAttr()
	if err != nil {
		wth.logger.Error("Unable to read workflow start attributes.", zap.Error(err))
		return nil, "", err
	}
	eventDecisions, err := wth.completeWorkflow(
		isWorkflowCompleted, unhandledDecision, completionResult, failure, startAttributes)
	if err != nil {
		wth.logger.Error("Complete workflow failed.", zap.Error(err))
		return nil, "", err
	}
	if len(eventDecisions) > 0 {
		decisions = append(decisions, eventDecisions...)
		if wth.metricsScope != nil {
			wth.metricsScope.Counter(metrics.WorkflowsCompletionTotalCounter).Inc(1)
			elapsed := time.Now().Sub(startTime)
			wth.metricsScope.Timer(metrics.WorkflowEndToEndLatency).Record(elapsed)
		}
	}

	// Fill the response.
	taskCompletionRequest := &s.RespondDecisionTaskCompletedRequest{
		TaskToken: task.TaskToken,
		Decisions: decisions,
		Identity:  common.StringPtr(wth.identity),
		// ExecutionContext:
	}
	if emitStack {
		stackTrace = eventHandler.StackTrace()
	}
	return taskCompletionRequest, stackTrace, nil
}

// for every decision, there is one EventType respond to that decision.
func isEventTypeRespondToDecision(t s.EventType) bool {
	switch t {
	case s.EventType_ActivityTaskScheduled:
		return true
	case s.EventType_ActivityTaskCancelRequested:
		return true
	case s.EventType_TimerStarted:
		return true
	case s.EventType_TimerCanceled:
		return true
	case s.EventType_WorkflowExecutionCompleted:
		return true
	case s.EventType_WorkflowExecutionFailed:
		return true
	case s.EventType_MarkerRecorded:
		return true
	default:
		return false
	}
}

func matchReplayWithHistory(replayDecisions []*s.Decision, historyEvents []*s.HistoryEvent) error {
	for i := 0; i < len(historyEvents); i++ {
		e := historyEvents[i]
		if i >= len(replayDecisions) {
			return fmt.Errorf("nondeterministic workflow: missing replay decision for %s", util.HistoryEventToString(e))
		}
		d := replayDecisions[i]
		if !isDecisionMatchEvent(d, e, false) {
			return fmt.Errorf("nondeterministic workflow: history event is %s, replay decision is %s",
				util.HistoryEventToString(e), util.DecisionToString(d))
		}
	}
	return nil
}

func isDecisionMatchEvent(d *s.Decision, e *s.HistoryEvent, strictMode bool) bool {
	switch d.GetDecisionType() {
	case s.DecisionType_ScheduleActivityTask:
		if e.GetEventType() != s.EventType_ActivityTaskScheduled {
			return false
		}
		eventAttributes := e.GetActivityTaskScheduledEventAttributes()
		decisionAttributes := d.GetScheduleActivityTaskDecisionAttributes()

		if eventAttributes.GetActivityId() != decisionAttributes.GetActivityId() ||
			eventAttributes.GetActivityType().GetName() != decisionAttributes.GetActivityType().GetName() ||
			(strictMode && eventAttributes.GetTaskList().GetName() != decisionAttributes.GetTaskList().GetName()) ||
			(strictMode && bytes.Compare(eventAttributes.GetInput(), decisionAttributes.GetInput()) != 0) {
			return false
		}

		return true

	case s.DecisionType_RequestCancelActivityTask:
		if e.GetEventType() != s.EventType_ActivityTaskCancelRequested {
			return false
		}
		eventAttributes := e.GetActivityTaskCancelRequestedEventAttributes()
		decisionAttributes := d.GetRequestCancelActivityTaskDecisionAttributes()

		if eventAttributes.GetActivityId() != decisionAttributes.GetActivityId() {
			return false
		}

		return true

	case s.DecisionType_StartTimer:
		if e.GetEventType() != s.EventType_TimerStarted {
			return false
		}
		eventAttributes := e.GetTimerStartedEventAttributes()
		decisionAttributes := d.GetStartTimerDecisionAttributes()

		if eventAttributes.GetTimerId() != decisionAttributes.GetTimerId() ||
			eventAttributes.GetStartToFireTimeoutSeconds() != decisionAttributes.GetStartToFireTimeoutSeconds() {
			return false
		}

		return true

	case s.DecisionType_CancelTimer:
		if e.GetEventType() != s.EventType_TimerCanceled {
			return false
		}
		eventAttributes := e.GetTimerCanceledEventAttributes()
		decisionAttributes := d.GetCancelTimerDecisionAttributes()

		if eventAttributes.GetTimerId() != decisionAttributes.GetTimerId() {
			return false
		}

		return true

	case s.DecisionType_CompleteWorkflowExecution:
		if e.GetEventType() != s.EventType_WorkflowExecutionCompleted {
			return false
		}
		if strictMode {
			eventAttributes := e.GetWorkflowExecutionCompletedEventAttributes()
			decisionAttributes := d.GetCompleteWorkflowExecutionDecisionAttributes()

			if bytes.Compare(eventAttributes.GetResult_(), decisionAttributes.GetResult_()) != 0 {
				return false
			}
		}

		return true

	case s.DecisionType_FailWorkflowExecution:
		if e.GetEventType() != s.EventType_WorkflowExecutionFailed {
			return false
		}
		if strictMode {
			eventAttributes := e.GetWorkflowExecutionFailedEventAttributes()
			decisionAttributes := d.GetFailWorkflowExecutionDecisionAttributes()

			if eventAttributes.GetReason() != decisionAttributes.GetReason() ||
				bytes.Compare(eventAttributes.GetDetails(), decisionAttributes.GetDetails()) != 0 {
				return false
			}
		}

		return true

	case s.DecisionType_RecordMarker:
		if e.GetEventType() != s.EventType_MarkerRecorded {
			return false
		}
		eventAttributes := e.GetMarkerRecordedEventAttributes()
		decisionAttributes := d.GetRecordMarkerDecisionAttributes()
		if eventAttributes.GetMarkerName() != decisionAttributes.GetMarkerName() {
			return false
		}

		return true
	}

	return false
}

func (wth *workflowTaskHandlerImpl) completeWorkflow(
	isWorkflowCompleted bool, unhandledDecision bool, completionResult []byte,
	err error, startAttributes *s.WorkflowExecutionStartedEventAttributes) ([]*s.Decision, error) {
	decisions := []*s.Decision{}
	if !unhandledDecision {
		if contErr, ok := err.(*continueAsNewError); ok {
			// Continue as new error.

			// Get workflow start attributes.
			// task list name.
			var taskListName string
			if contErr.options.taskListName != nil {
				taskListName = *contErr.options.taskListName
			} else {
				taskListName = startAttributes.TaskList.GetName()
			}

			// timeouts.
			var executionStartToCloseTimeoutSeconds, taskStartToCloseTimeoutSeconds int32
			if contErr.options.executionStartToCloseTimeoutSeconds != nil {
				executionStartToCloseTimeoutSeconds = *contErr.options.executionStartToCloseTimeoutSeconds
			} else {
				executionStartToCloseTimeoutSeconds = startAttributes.GetExecutionStartToCloseTimeoutSeconds()
			}
			if contErr.options.taskStartToCloseTimeoutSeconds != nil {
				taskStartToCloseTimeoutSeconds = *contErr.options.taskStartToCloseTimeoutSeconds
			} else {
				taskStartToCloseTimeoutSeconds = startAttributes.GetTaskStartToCloseTimeoutSeconds()
			}

			continueAsNewDecision := createNewDecision(s.DecisionType_ContinueAsNewWorkflowExecution)
			continueAsNewDecision.ContinueAsNewWorkflowExecutionDecisionAttributes = &s.ContinueAsNewWorkflowExecutionDecisionAttributes{
				WorkflowType: workflowTypePtr(*contErr.options.workflowType),
				Input:        contErr.options.input,
				TaskList:     common.TaskListPtr(s.TaskList{Name: common.StringPtr(taskListName)}),
				ExecutionStartToCloseTimeoutSeconds: common.Int32Ptr(executionStartToCloseTimeoutSeconds),
				TaskStartToCloseTimeoutSeconds:      common.Int32Ptr(taskStartToCloseTimeoutSeconds),
			}
			decisions = append(decisions, continueAsNewDecision)
		} else if err != nil {
			// Workflow failures
			failDecision := createNewDecision(s.DecisionType_FailWorkflowExecution)
			reason, details := getErrorDetails(err)
			failDecision.FailWorkflowExecutionDecisionAttributes = &s.FailWorkflowExecutionDecisionAttributes{
				Reason:  common.StringPtr(reason),
				Details: details,
			}
			decisions = append(decisions, failDecision)
		} else if isWorkflowCompleted {
			// Workflow completion
			completeDecision := createNewDecision(s.DecisionType_CompleteWorkflowExecution)
			completeDecision.CompleteWorkflowExecutionDecisionAttributes = &s.CompleteWorkflowExecutionDecisionAttributes{
				Result_: completionResult,
			}
			decisions = append(decisions, completeDecision)
		}
	}
	return decisions, nil
}

func (wth *workflowTaskHandlerImpl) executeAnyPressurePoints(event *s.HistoryEvent, isInReplay bool) error {
	if wth.ppMgr != nil && !reflect.ValueOf(wth.ppMgr).IsNil() && !isInReplay {
		switch event.GetEventType() {
		case s.EventType_DecisionTaskStarted:
			return wth.ppMgr.Execute(pressurePointTypeDecisionTaskStartTimeout)
		case s.EventType_ActivityTaskScheduled:
			return wth.ppMgr.Execute(pressurePointTypeActivityTaskScheduleTimeout)
		case s.EventType_ActivityTaskStarted:
			return wth.ppMgr.Execute(pressurePointTypeActivityTaskStartTimeout)
		case s.EventType_DecisionTaskCompleted:
			return wth.ppMgr.Execute(pressurePointTypeDecisionTaskCompleted)
		}
	}
	return nil
}

func (wth *workflowTaskHandlerImpl) reportAnyMetrics(event *s.HistoryEvent, isInReplay bool) {
	if wth.metricsScope != nil && !isInReplay {
		switch event.GetEventType() {
		case s.EventType_DecisionTaskTimedOut:
			wth.metricsScope.Counter(metrics.DecisionsTimeoutCounter).Inc(1)
		}
	}
}

func newActivityTaskHandler(activities []activity,
	service m.TChanWorkflowService, params workerExecutionParameters) ActivityTaskHandler {
	implementations := make(map[ActivityType]activity)
	for _, a := range activities {
		implementations[a.ActivityType()] = a
	}
	return &activityTaskHandlerImpl{
		taskListName:    params.TaskList,
		identity:        params.Identity,
		implementations: implementations,
		service:         service,
<<<<<<< HEAD
		logger: params.Logger.With(
			zapcore.Field{Key: tagWorkerID, Type: zapcore.StringType, String: params.Identity},
			zapcore.Field{Key: tagTaskList, Type: zapcore.StringType, String: params.TaskList}),
		metricsScope: params.MetricsScope,
		userContext:  params.UserContext,
	}
=======
		logger:          params.Logger,
		metricsScope:    params.MetricsScope}
>>>>>>> c28e427d
}

type cadenceInvoker struct {
	identity  string
	service   m.TChanWorkflowService
	taskToken []byte
}

func (i *cadenceInvoker) Heartbeat(details []byte) error {
	return recordActivityHeartbeat(i.service, i.identity, i.taskToken, details)
}

func newServiceInvoker(taskToken []byte, identity string, service m.TChanWorkflowService) ServiceInvoker {
	return &cadenceInvoker{
		taskToken: taskToken,
		identity:  identity,
		service:   service,
	}
}

// Execute executes an implementation of the activity.
func (ath *activityTaskHandlerImpl) Execute(t *s.PollForActivityTaskResponse) (interface{}, error) {
	ath.logger.Debug("Processing new activity task",
		zap.String(tagWorkflowID, t.GetWorkflowExecution().GetWorkflowId()),
		zap.String(tagRunID, t.GetWorkflowExecution().GetRunId()),
		zap.String(tagActivityType, t.GetActivityType().GetName()))

	invoker := newServiceInvoker(t.TaskToken, ath.identity, ath.service)
	rootCtx := ath.userContext
	if rootCtx == nil {
		rootCtx = context.Background()
	}
	ctx := WithActivityTask(rootCtx, t, invoker, ath.logger, ath.userContext)
	activityType := *t.GetActivityType()
	activityImplementation, ok := ath.implementations[flowActivityTypeFrom(activityType)]
	if !ok {
		// Couldn't find the activity implementation.
		return nil, fmt.Errorf("No implementation for activityType=%v", activityType.GetName())
	}

	output, err := activityImplementation.Execute(ctx, t.GetInput())
	return convertActivityResultToRespondRequest(ath.identity, t.TaskToken, output, err), nil
}

func createNewDecision(decisionType s.DecisionType) *s.Decision {
	return &s.Decision{
		DecisionType: common.DecisionTypePtr(decisionType),
	}
}

func recordActivityHeartbeat(service m.TChanWorkflowService, identity string, taskToken, details []byte) error {
	request := &s.RecordActivityTaskHeartbeatRequest{
		TaskToken: taskToken,
		Details:   details,
		Identity:  common.StringPtr(identity)}

	var heartbeatResponse *s.RecordActivityTaskHeartbeatResponse
	heartbeatErr := backoff.Retry(
		func() error {
			ctx, cancel := common.NewTChannelContext(respondTaskServiceTimeOut, common.RetryDefaultOptions)
			defer cancel()

			var err error
			heartbeatResponse, err = service.RecordActivityTaskHeartbeat(ctx, request)
			return err
		}, serviceOperationRetryPolicy, isServiceTransientError)

	if heartbeatErr == nil && heartbeatResponse != nil && heartbeatResponse.GetCancelRequested() {
		return NewCanceledError()
	}

	return heartbeatErr
}<|MERGE_RESOLUTION|>--- conflicted
+++ resolved
@@ -606,17 +606,8 @@
 		identity:        params.Identity,
 		implementations: implementations,
 		service:         service,
-<<<<<<< HEAD
-		logger: params.Logger.With(
-			zapcore.Field{Key: tagWorkerID, Type: zapcore.StringType, String: params.Identity},
-			zapcore.Field{Key: tagTaskList, Type: zapcore.StringType, String: params.TaskList}),
-		metricsScope: params.MetricsScope,
-		userContext:  params.UserContext,
-	}
-=======
 		logger:          params.Logger,
 		metricsScope:    params.MetricsScope}
->>>>>>> c28e427d
 }
 
 type cadenceInvoker struct {
