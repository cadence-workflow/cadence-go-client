--- conflicted
+++ resolved
@@ -291,7 +291,6 @@
 	var resultPtr *workflowResult
 	d.rootCtx = WithValue(d.rootCtx, workflowResultContextKey, &resultPtr)
 
-<<<<<<< HEAD
 	// Set default values for the workflow execution.
 	wInfo := env.WorkflowInfo()
 	d.rootCtx = WithWorkflowDomain(d.rootCtx, wInfo.Domain)
@@ -299,12 +298,11 @@
 	d.rootCtx = WithExecutionStartToCloseTimeout(d.rootCtx, time.Duration(wInfo.ExecutionStartToCloseTimeoutSeconds)*time.Second)
 	d.rootCtx = WithWorkflowTaskStartToCloseTimeout(d.rootCtx, time.Duration(wInfo.TaskStartToCloseTimeoutSeconds)*time.Second)
 	d.rootCtx = WithTaskList(d.rootCtx, wInfo.TaskListName)
-=======
+
 	// There is a inter dependency, before we call Execute() we can have a cancel request since
 	// dispatcher executes code on decision task started, we might not have cancel handler created.
 	// WithCancel -> creates channel -> needs dispatcher -> dispatcher needs a root function with context.
 	// We use cancelRequested to remember if the cancel request came in.
->>>>>>> 1094ef2d
 
 	d.dispatcher = newDispatcher(d.rootCtx, func(ctx Context) {
 		ctx, d.cancel = WithCancel(ctx)
