--- conflicted
+++ resolved
@@ -760,23 +760,18 @@
 
 		s := NewSelector(ctx)
 		s.
-			AddFuture(future1, func(v interface{}, err error) {
+			AddFuture(future1, func(f Future) {
+				var v string
+				err := f.Get(ctx, &v)
 				assert.Nil(t, err)
 				history = append(history, fmt.Sprintf("c1-%v", v))
-<<<<<<< HEAD
-			}).AddFuture(future, func(f Future) {
-			var v string
-			err := f.Get(ctx, &v)
-			assert.Nil(t, err)
-			history = append(history, fmt.Sprintf("c2-%v", v))
-		})
-=======
 			}).
-			AddFuture(future2, func(v interface{}, err error) {
+			AddFuture(future2, func(f Future) {
+				var v string
+				err := f.Get(ctx, &v)
 				assert.Nil(t, err)
 				history = append(history, fmt.Sprintf("c2-%v", v))
 			})
->>>>>>> 4f4f59f3
 		history = append(history, "select1")
 		s.Select(ctx)
 		history = append(history, "select2")
