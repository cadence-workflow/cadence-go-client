--- conflicted
+++ resolved
@@ -5,11 +5,8 @@
 	"fmt"
 	"time"
 
-<<<<<<< HEAD
 	"github.com/uber/cadence/common"
-=======
 	"go.uber.org/zap"
->>>>>>> 5126224b
 )
 
 var (
