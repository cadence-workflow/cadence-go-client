// Copyright (c) 2017 Uber Technologies, Inc.
//
// Permission is hereby granted, free of charge, to any person obtaining a copy
// of this software and associated documentation files (the "Software"), to deal
// in the Software without restriction, including without limitation the rights
// to use, copy, modify, merge, publish, distribute, sublicense, and/or sell
// copies of the Software, and to permit persons to whom the Software is
// furnished to do so, subject to the following conditions:
//
// The above copyright notice and this permission notice shall be included in
// all copies or substantial portions of the Software.
//
// THE SOFTWARE IS PROVIDED "AS IS", WITHOUT WARRANTY OF ANY KIND, EXPRESS OR
// IMPLIED, INCLUDING BUT NOT LIMITED TO THE WARRANTIES OF MERCHANTABILITY,
// FITNESS FOR A PARTICULAR PURPOSE AND NONINFRINGEMENT. IN NO EVENT SHALL THE
// AUTHORS OR COPYRIGHT HOLDERS BE LIABLE FOR ANY CLAIM, DAMAGES OR OTHER
// LIABILITY, WHETHER IN AN ACTION OF CONTRACT, TORT OR OTHERWISE, ARISING FROM,
// OUT OF OR IN CONNECTION WITH THE SOFTWARE OR THE USE OR OTHER DEALINGS IN
// THE SOFTWARE.

package cadence

// All code in this file is private to the package.

import (
	"bytes"
	"context"
	"errors"
	"fmt"
	"reflect"
	"sync"
	"time"

	"github.com/uber-go/tally"
	m "go.uber.org/cadence/.gen/go/cadence"
	s "go.uber.org/cadence/.gen/go/shared"
	"go.uber.org/cadence/common"
	"go.uber.org/cadence/common/backoff"
	"go.uber.org/cadence/common/metrics"
	"go.uber.org/cadence/common/util"
	"go.uber.org/zap"
)

const (
	defaultHeartBeatIntervalInSec = 10 * 60
)

// interfaces
type (
	// workflowExecutionEventHandler process a single event.
	workflowExecutionEventHandler interface {
		// Process a single event and return the assosciated decisions.
		// Return List of decisions made, any error.
		ProcessEvent(event *s.HistoryEvent, isReplay bool, isLast bool) ([]*s.Decision, error)
		StackTrace() string
		// Close for cleaning up resources on this event handler
		Close()
	}

	// workflowTask wraps a decision task.
	workflowTask struct {
		task               *s.PollForDecisionTaskResponse
		getHistoryPageFunc GetHistoryPage
		pollStartTime      time.Time
	}

	// activityTask wraps a activity task.
	activityTask struct {
		task          *s.PollForActivityTaskResponse
		pollStartTime time.Time
	}
)

type (
	// workflowTaskHandlerImpl is the implementation of WorkflowTaskHandler
	workflowTaskHandlerImpl struct {
		domain                string
		metricsScope          tally.Scope
		ppMgr                 pressurePointMgr
		logger                *zap.Logger
		identity              string
		enableLoggingInReplay bool
		env                   *hostEnvImpl
	}

	// activityTaskHandlerImpl is the implementation of ActivityTaskHandler
	activityTaskHandlerImpl struct {
		taskListName string
		identity     string
		service      m.TChanWorkflowService
		metricsScope tally.Scope
		logger       *zap.Logger
		userContext  context.Context
		env          *hostEnvImpl
	}

	// history wrapper method to help information about events.
	history struct {
		workflowTask      *workflowTask
		eventsHandler     *workflowExecutionEventHandlerImpl
		loadedEvents      []*s.HistoryEvent
		nextPageToken     []byte
		currentIndex      int
		historyEventsSize int
		next              []*s.HistoryEvent
	}
)

func newHistory(task *workflowTask, eventsHandler *workflowExecutionEventHandlerImpl) *history {
	result := &history{
		workflowTask:      task,
		eventsHandler:     eventsHandler,
		loadedEvents:      task.task.GetHistory().GetEvents(),
		nextPageToken:     task.task.GetNextPageToken(),
		currentIndex:      0,
		historyEventsSize: len(task.task.History.Events),
	}

	return result
}

// Get workflow start event.
func (eh *history) GetWorkflowStartedEvent() (*s.HistoryEvent, error) {
	events := eh.workflowTask.task.History.Events
	if len(events) == 0 || events[0].GetEventType() != s.EventType_WorkflowExecutionStarted {
		return nil, errors.New("unable to find WorkflowExecutionStartedEventAttributes in the history")
	}
	return events[0], nil
}

// Get last non replayed event ID.
func (eh *history) LastNonReplayedID() int64 {
	if eh.workflowTask.task.PreviousStartedEventId == nil {
		return 0
	}
	return *eh.workflowTask.task.PreviousStartedEventId
}

func (eh *history) IsNextDecisionFailed() bool {
	events := eh.workflowTask.task.History.Events
	eventsSize := len(events)
	for i := eh.currentIndex; i < eventsSize; i++ {
		switch events[i].GetEventType() {
		case s.EventType_DecisionTaskCompleted:
			return false
		case s.EventType_DecisionTaskTimedOut:
			return true
		case s.EventType_DecisionTaskFailed:
			return true
		}
	}
	return false
}

func isDecisionEvent(eventType s.EventType) bool {
	switch eventType {
	case s.EventType_WorkflowExecutionCompleted,
		s.EventType_WorkflowExecutionFailed,
		s.EventType_WorkflowExecutionCanceled,
		s.EventType_WorkflowExecutionContinuedAsNew,
		s.EventType_ActivityTaskScheduled,
		s.EventType_ActivityTaskCancelRequested,
		s.EventType_TimerStarted,
		s.EventType_TimerCanceled,
		s.EventType_MarkerRecorded,
		s.EventType_StartChildWorkflowExecutionInitiated,
		s.EventType_RequestCancelExternalWorkflowExecutionInitiated:
		return true
	default:
		return false
	}
}

// NextDecisionEvents returns events that there processed as new by the next decision.
// It also reorders events that were added to a history during outgoing decision. Without
// such reordering determinism is broken.
// For Ex: (pseudo code)
//   ResultA := Schedule_Activity_A
//   ResultB := Schedule_Activity_B
//   if ResultB.IsReady() { panic error }
//   ResultC := Schedule_Activity_C(ResultA)
// If both A and B activities complete then we could have two different paths, Either Scheduling C (or) Panic'ing.
// Workflow events:
// 	Workflow_Start, DecisionStart1, DecisionComplete1, A_Schedule, B_Schedule, A_Complete,
//      DecisionStart2, B_Complete, DecisionComplete2, C_Schedule.
// B_Complete happened concurrent to execution of the decision(2), where C_Schedule is a result made
// by execution of decision(2).
// To maintain determinism the concurrent decisions are moved to the one after the decisions made by current decision.
// markers result value returns marker events that currently running decision produced. They are used to
// implement SideEffect method execution without blocking on decision roundtrip.
func (eh *history) NextDecisionEvents() (result []*s.HistoryEvent, markers []*s.HistoryEvent, err error) {
	if eh.next == nil {
		eh.next, _, err = eh.nextDecisionEvents()
		if err != nil {
			return result, markers, err
		}
	}

	result = eh.next
	if len(result) > 0 {
		eh.next, markers, err = eh.nextDecisionEvents()
	}
	return result, markers, err
}

func (eh *history) nextDecisionEvents() (reorderedEvents []*s.HistoryEvent, markers []*s.HistoryEvent, err error) {
	if eh.currentIndex == len(eh.loadedEvents) && eh.nextPageToken == nil {
		return []*s.HistoryEvent{}, []*s.HistoryEvent{}, nil
	}

	// Process events

	decisionStartToCompletionEvents := []*s.HistoryEvent{}
	decisionCompletionToStartEvents := []*s.HistoryEvent{}
	var decisionStartedEvent *s.HistoryEvent
	concurrentToDecision := true
	lastDecisionIndex := -1

OrderEvents:
	for {
		// load more history events if needed
		for eh.currentIndex == len(eh.loadedEvents) {
			if eh.nextPageToken == nil {
				break OrderEvents
			}
			if eh.workflowTask.getHistoryPageFunc == nil {
				err = errors.New("getHistoryPageFunc is not provided for processing continuous page token")
				return
			}
			historyPage, token, err1 := eh.workflowTask.getHistoryPageFunc(eh.nextPageToken)
			if err1 != nil {
				err = err1
				return
			}
			eh.nextPageToken = token
			eh.loadedEvents = append(eh.loadedEvents, historyPage.GetEvents()...)
		}

		event := eh.loadedEvents[eh.currentIndex]
		switch event.GetEventType() {
		case s.EventType_DecisionTaskStarted:
			if !eh.IsNextDecisionFailed() {
				// Set replay clock.
				ts := time.Unix(0, event.GetTimestamp())
				eh.eventsHandler.workflowEnvironmentImpl.SetCurrentReplayTime(ts)
				eh.currentIndex++ // Since we already processed the current event
				decisionStartedEvent = event
				break OrderEvents
			}

		case s.EventType_DecisionTaskCompleted:
			concurrentToDecision = false

		case s.EventType_DecisionTaskScheduled, s.EventType_DecisionTaskTimedOut, s.EventType_DecisionTaskFailed:
		// Skip
		default:
			if concurrentToDecision {
				decisionStartToCompletionEvents = append(decisionStartToCompletionEvents, event)
			} else {
				if isDecisionEvent(event.GetEventType()) {
					lastDecisionIndex = len(decisionCompletionToStartEvents)
				}
				if event.GetEventType() == s.EventType_MarkerRecorded {
					markers = append(markers, event)
				}
				decisionCompletionToStartEvents = append(decisionCompletionToStartEvents, event)
			}
		}
		eh.currentIndex++
	}

	// Reorder events to correspond to the order that decider sees them.
	// The main difference is that events that were added during decision task execution
	// should be processed after events that correspond to the decisions.
	// Otherwise the replay is going to break.

	// First are events that correspond to the previous task decisions
	if lastDecisionIndex >= 0 {
		// Make a copy of the slice.
		reorderedEvents = append(reorderedEvents, decisionCompletionToStartEvents[:lastDecisionIndex+1]...)
	}
	// Second are events that were added during previous task execution
	reorderedEvents = append(reorderedEvents, decisionStartToCompletionEvents...)
	// The last are events that were added after previous task completion
	if lastDecisionIndex+1 < len(decisionCompletionToStartEvents) {
		reorderedEvents = append(reorderedEvents, decisionCompletionToStartEvents[lastDecisionIndex+1:]...)
	}
	if decisionStartedEvent != nil {
		reorderedEvents = append(reorderedEvents, decisionStartedEvent)
	}
	return reorderedEvents, markers, nil
}

// newWorkflowTaskHandler returns an implementation of workflow task handler.
<<<<<<< HEAD
func newWorkflowTaskHandler(
	domain string,
	params workerExecutionParameters,
	ppMgr pressurePointMgr,
	env *hostEnvImpl,
) WorkflowTaskHandler {
=======
func newWorkflowTaskHandler(factory workflowDefinitionFactory, domain string,
	params workerExecutionParameters, ppMgr pressurePointMgr) WorkflowTaskHandler {
	ensureRequiredParams(&params)
>>>>>>> 25aa0feb
	return &workflowTaskHandlerImpl{
		domain:                domain,
		logger:                params.Logger,
		ppMgr:                 ppMgr,
		metricsScope:          params.MetricsScope,
		identity:              params.Identity,
		enableLoggingInReplay: params.EnableLoggingInReplay,
		env: env,
	}
}

// ProcessWorkflowTask processes each all the events of the workflow task.
func (wth *workflowTaskHandlerImpl) ProcessWorkflowTask(
	task *s.PollForDecisionTaskResponse,
	getHistoryPage GetHistoryPage,
	emitStack bool,
) (result *s.RespondDecisionTaskCompletedRequest, stackTrace string, err error) {
	if task == nil {
		return nil, "", errors.New("nil workflowtask provided")
	}
	h := task.GetHistory()
	if h == nil || len(h.Events) == 0 {
		return nil, "", errors.New("nil or empty history")
	}
	event := h.Events[0]
	if h == nil {
		return nil, "", errors.New("nil first history event")
	}
	attributes := event.GetWorkflowExecutionStartedEventAttributes()
	if attributes == nil {
		return nil, "", errors.New("first history event is not WorkflowExecutionStarted")
	}
	taskList := attributes.GetTaskList()
	if taskList == nil {
		return nil, "", errors.New("nil TaskList in WorkflowExecutionStarted event")
	}

	traceLog(func() {
		wth.logger.Debug("Processing new workflow task.",
			zap.String(tagWorkflowType, task.GetWorkflowType().GetName()),
			zap.String(tagWorkflowID, task.GetWorkflowExecution().GetWorkflowId()),
			zap.String(tagRunID, task.GetWorkflowExecution().GetRunId()),
			zap.Int64("PreviousStartedEventId", task.GetPreviousStartedEventId()))
	})

	// Setup workflow Info
	workflowInfo := &WorkflowInfo{
		WorkflowType: flowWorkflowTypeFrom(*task.WorkflowType),
		TaskListName: taskList.GetName(),
		WorkflowExecution: WorkflowExecution{
			ID:    *task.WorkflowExecution.WorkflowId,
			RunID: *task.WorkflowExecution.RunId,
		},
		ExecutionStartToCloseTimeoutSeconds: attributes.GetExecutionStartToCloseTimeoutSeconds(),
		TaskStartToCloseTimeoutSeconds:      attributes.GetTaskStartToCloseTimeoutSeconds(),
		Domain: wth.domain,
	}

	isWorkflowCompleted := false
	var completionResult []byte
	var failure error

	completeHandler := func(result []byte, err error) {
		completionResult = result
		failure = err
		isWorkflowCompleted = true
	}

	eventHandler := newWorkflowExecutionEventHandler(
<<<<<<< HEAD
		workflowInfo,
		completeHandler,
		wth.logger,
		wth.enableLoggingInReplay,
		wth.env,
	)
=======
		workflowInfo, wth.workflowDefFactory, completeHandler, wth.logger, wth.enableLoggingInReplay, wth.metricsScope)
>>>>>>> 25aa0feb
	defer eventHandler.Close()
	reorderedHistory := newHistory(
		&workflowTask{task: task, getHistoryPageFunc: getHistoryPage},
		eventHandler.(*workflowExecutionEventHandlerImpl),
	)
	decisions := []*s.Decision{}
	replayDecisions := []*s.Decision{}
	respondEvents := []*s.HistoryEvent{}

	// Process events
ProcessEvents:
	for {
		reorderedEvents, markers, err := reorderedHistory.NextDecisionEvents()
		if err != nil {
			return nil, "", err
		}

		if len(reorderedEvents) == 0 {
			break ProcessEvents
		}
		// Markers are from the events that are produced from the current decision
		for _, m := range markers {
			_, err := eventHandler.ProcessEvent(m, true, false)
			if err != nil {
				return nil, "", err
			}
		}
		isInReplay := reorderedEvents[0].GetEventId() < reorderedHistory.LastNonReplayedID()
		for i, event := range reorderedEvents {
			isLast := !isInReplay && i == len(reorderedEvents)-1
			if isDecisionEvent(event.GetEventType()) {
				respondEvents = append(respondEvents, event)
			}

			// Any metrics.
			wth.reportAnyMetrics(event, isInReplay)

			// Any pressure points.
			err := wth.executeAnyPressurePoints(event, isInReplay)
			if err != nil {
				return nil, "", err
			}

			eventDecisions, err := eventHandler.ProcessEvent(event, isInReplay, isLast)
			if err != nil {
				return nil, "", err
			}

			if eventDecisions != nil {
				if !isInReplay {
					decisions = append(decisions, eventDecisions...)
				} else {
					replayDecisions = append(replayDecisions, eventDecisions...)
				}
			}

			if isWorkflowCompleted {
				// If workflow is already completed then we can break from processing
				// further decisions.
				break ProcessEvents
			}
		}
	}
	// check if decisions from reply matches to the history events
	if err := matchReplayWithHistory(replayDecisions, respondEvents); err != nil {
		wth.logger.Error("Replay and history mismatch.", zap.Error(err))
		return nil, "", err
	}

	startEvent, err := reorderedHistory.GetWorkflowStartedEvent()
	if err != nil {
		wth.logger.Error("Unable to read workflow start attributes.", zap.Error(err))
		return nil, "", err
	}

	if panicErr, ok := failure.(*PanicError); ok {
		// Timeout the Decision instead of failing workflow.
		// TODO: Pump this stack trace on to workflow history for debuggability by exposing decision type fail to client.
		wth.metricsScope.Counter(metrics.DecisionTaskPanicCounter).Inc(1)
		wth.logger.Error("Workflow panic.",
			zap.String("PanicError", panicErr.Error()),
			zap.String("PanicStack", panicErr.StackTrace()))

		return nil, "", failure
	}
	startAttributes := startEvent.WorkflowExecutionStartedEventAttributes
	closeDecision := wth.completeWorkflow(isWorkflowCompleted, completionResult, failure, startAttributes)
	if closeDecision != nil {
		decisions = append(decisions, closeDecision)

		wfStartTime := time.Unix(0, startEvent.GetTimestamp())
		elapsed := time.Now().Sub(wfStartTime)
		wth.metricsScope.Timer(metrics.WorkflowEndToEndLatency).Record(elapsed)

		switch closeDecision.GetDecisionType() {
		case s.DecisionType_CompleteWorkflowExecution:
			wth.metricsScope.Counter(metrics.WorkflowCompletedCounter).Inc(1)
		case s.DecisionType_FailWorkflowExecution:
			wth.metricsScope.Counter(metrics.WorkflowFailedCounter).Inc(1)
		case s.DecisionType_CancelWorkflowExecution:
			wth.metricsScope.Counter(metrics.WorkflowCanceledCounter).Inc(1)
		case s.DecisionType_ContinueAsNewWorkflowExecution:
			wth.metricsScope.Counter(metrics.WorkflowContinueAsNewCounter).Inc(1)
		}
	}

	// Fill the response.
	taskCompletionRequest := &s.RespondDecisionTaskCompletedRequest{
		TaskToken: task.TaskToken,
		Decisions: decisions,
		Identity:  common.StringPtr(wth.identity),
		// ExecutionContext:
	}

	traceLog(func() {
		var buf bytes.Buffer
		for i, d := range decisions {
			buf.WriteString(fmt.Sprintf("%v: %v\n", i, util.DecisionToString(d)))
		}
		wth.logger.Debug("new_decisions",
			zap.Int("DecisionCount", len(decisions)),
			zap.String("Decisions", buf.String()))
	})

	if emitStack {
		stackTrace = eventHandler.StackTrace()
	}
	return taskCompletionRequest, stackTrace, nil
}

func isVersionMarkerDecision(d *s.Decision) bool {
	if d.GetDecisionType() == s.DecisionType_RecordMarker &&
		d.RecordMarkerDecisionAttributes.GetMarkerName() == versionMarkerName {
		return true
	}
	return false
}

func isVersionMarkerEvent(e *s.HistoryEvent) bool {
	if e.GetEventType() == s.EventType_MarkerRecorded &&
		e.MarkerRecordedEventAttributes.GetMarkerName() == versionMarkerName {
		return true
	}
	return false
}

func matchReplayWithHistory(replayDecisions []*s.Decision, historyEvents []*s.HistoryEvent) error {
	di := 0
	hi := 0
	hSize := len(historyEvents)
	dSize := len(replayDecisions)
matchLoop:
	for hi < hSize || di < dSize {
		var e *s.HistoryEvent
		if hi < hSize {
			e = historyEvents[hi]
		}
		if isVersionMarkerEvent(e) {
			hi++
			continue matchLoop
		}

		var d *s.Decision
		if di < dSize {
			d = replayDecisions[di]
		}
		if isVersionMarkerDecision(d) {
			di++
			continue matchLoop
		}
		if d == nil {
			return fmt.Errorf("nondeterministic workflow: missing replay decision for %s", util.HistoryEventToString(e))
		}

		if e == nil {
			return fmt.Errorf("nondeterministic workflow: extra replay decision for %s", util.DecisionToString(d))
		}

		if !isDecisionMatchEvent(d, e, false) {
			return fmt.Errorf("nondeterministic workflow: history event is %s, replay decision is %s",
				util.HistoryEventToString(e), util.DecisionToString(d))
		}

		di++
		hi++
	}
	return nil
}

func isDecisionMatchEvent(d *s.Decision, e *s.HistoryEvent, strictMode bool) bool {
	switch d.GetDecisionType() {
	case s.DecisionType_ScheduleActivityTask:
		if e.GetEventType() != s.EventType_ActivityTaskScheduled {
			return false
		}
		eventAttributes := e.GetActivityTaskScheduledEventAttributes()
		decisionAttributes := d.GetScheduleActivityTaskDecisionAttributes()

		if eventAttributes.GetActivityId() != decisionAttributes.GetActivityId() ||
			eventAttributes.GetActivityType().GetName() != decisionAttributes.GetActivityType().GetName() ||
			(strictMode && eventAttributes.GetTaskList().GetName() != decisionAttributes.GetTaskList().GetName()) ||
			(strictMode && bytes.Compare(eventAttributes.GetInput(), decisionAttributes.GetInput()) != 0) {
			return false
		}

		return true

	case s.DecisionType_RequestCancelActivityTask:
		if e.GetEventType() != s.EventType_ActivityTaskCancelRequested {
			return false
		}
		eventAttributes := e.GetActivityTaskCancelRequestedEventAttributes()
		decisionAttributes := d.GetRequestCancelActivityTaskDecisionAttributes()

		if eventAttributes.GetActivityId() != decisionAttributes.GetActivityId() {
			return false
		}

		return true

	case s.DecisionType_StartTimer:
		if e.GetEventType() != s.EventType_TimerStarted {
			return false
		}
		eventAttributes := e.GetTimerStartedEventAttributes()
		decisionAttributes := d.GetStartTimerDecisionAttributes()

		if eventAttributes.GetTimerId() != decisionAttributes.GetTimerId() ||
			eventAttributes.GetStartToFireTimeoutSeconds() != decisionAttributes.GetStartToFireTimeoutSeconds() {
			return false
		}

		return true

	case s.DecisionType_CancelTimer:
		if e.GetEventType() != s.EventType_TimerCanceled {
			return false
		}
		eventAttributes := e.GetTimerCanceledEventAttributes()
		decisionAttributes := d.GetCancelTimerDecisionAttributes()

		if eventAttributes.GetTimerId() != decisionAttributes.GetTimerId() {
			return false
		}

		return true

	case s.DecisionType_CompleteWorkflowExecution:
		if e.GetEventType() != s.EventType_WorkflowExecutionCompleted {
			return false
		}
		if strictMode {
			eventAttributes := e.GetWorkflowExecutionCompletedEventAttributes()
			decisionAttributes := d.GetCompleteWorkflowExecutionDecisionAttributes()

			if bytes.Compare(eventAttributes.GetResult_(), decisionAttributes.GetResult_()) != 0 {
				return false
			}
		}

		return true

	case s.DecisionType_FailWorkflowExecution:
		if e.GetEventType() != s.EventType_WorkflowExecutionFailed {
			return false
		}
		if strictMode {
			eventAttributes := e.GetWorkflowExecutionFailedEventAttributes()
			decisionAttributes := d.GetFailWorkflowExecutionDecisionAttributes()

			if eventAttributes.GetReason() != decisionAttributes.GetReason() ||
				bytes.Compare(eventAttributes.GetDetails(), decisionAttributes.GetDetails()) != 0 {
				return false
			}
		}

		return true

	case s.DecisionType_RecordMarker:
		if e.GetEventType() != s.EventType_MarkerRecorded {
			return false
		}
		eventAttributes := e.GetMarkerRecordedEventAttributes()
		decisionAttributes := d.GetRecordMarkerDecisionAttributes()
		if eventAttributes.GetMarkerName() != decisionAttributes.GetMarkerName() {
			return false
		}

		return true

	case s.DecisionType_RequestCancelExternalWorkflowExecution:
		if e.GetEventType() != s.EventType_RequestCancelExternalWorkflowExecutionInitiated {
			return false
		}
		eventAttributes := e.GetRequestCancelExternalWorkflowExecutionInitiatedEventAttributes()
		decisionAttributes := d.GetRequestCancelExternalWorkflowExecutionDecisionAttributes()
		if eventAttributes.GetDomain() != decisionAttributes.GetDomain() ||
			eventAttributes.GetWorkflowExecution().GetWorkflowId() != decisionAttributes.GetWorkflowId() ||
			eventAttributes.GetWorkflowExecution().GetRunId() != decisionAttributes.GetRunId() {
			return false
		}

		return true

	case s.DecisionType_CancelWorkflowExecution:
		if e.GetEventType() != s.EventType_WorkflowExecutionCanceled {
			return false
		}
		if strictMode {
			eventAttributes := e.GetWorkflowExecutionCanceledEventAttributes()
			decisionAttributes := d.GetCancelWorkflowExecutionDecisionAttributes()
			if bytes.Compare(eventAttributes.GetDetails(), decisionAttributes.GetDetails()) != 0 {
				return false
			}
		}
		return true

	case s.DecisionType_ContinueAsNewWorkflowExecution:
		if e.GetEventType() != s.EventType_WorkflowExecutionContinuedAsNew {
			return false
		}

		return true

	case s.DecisionType_StartChildWorkflowExecution:
		if e.GetEventType() != s.EventType_StartChildWorkflowExecutionInitiated {
			return false
		}
		eventAttributes := e.GetStartChildWorkflowExecutionInitiatedEventAttributes()
		decisionAttributes := d.GetStartChildWorkflowExecutionDecisionAttributes()
		if eventAttributes.GetDomain() != decisionAttributes.GetDomain() ||
			eventAttributes.GetTaskList().GetName() != decisionAttributes.GetTaskList().GetName() ||
			eventAttributes.GetWorkflowType().GetName() != decisionAttributes.GetWorkflowType().GetName() {
			return false
		}

		return true
	}

	return false
}

func (wth *workflowTaskHandlerImpl) completeWorkflow(
	isWorkflowCompleted bool,
	completionResult []byte,
	err error,
	startAttributes *s.WorkflowExecutionStartedEventAttributes,
) *s.Decision {
	var decision *s.Decision
	if canceledErr, ok := err.(*CanceledError); ok {
		// Workflow cancelled
		decision = createNewDecision(s.DecisionType_CancelWorkflowExecution)
		decision.CancelWorkflowExecutionDecisionAttributes = &s.CancelWorkflowExecutionDecisionAttributes{
			Details: canceledErr.details,
		}
	} else if contErr, ok := err.(*ContinueAsNewError); ok {
		// Continue as new error.
		decision = createNewDecision(s.DecisionType_ContinueAsNewWorkflowExecution)
		decision.ContinueAsNewWorkflowExecutionDecisionAttributes = &s.ContinueAsNewWorkflowExecutionDecisionAttributes{
			WorkflowType: workflowTypePtr(*contErr.options.workflowType),
			Input:        contErr.options.input,
			TaskList:     common.TaskListPtr(s.TaskList{Name: contErr.options.taskListName}),
			ExecutionStartToCloseTimeoutSeconds: contErr.options.executionStartToCloseTimeoutSeconds,
			TaskStartToCloseTimeoutSeconds:      contErr.options.taskStartToCloseTimeoutSeconds,
		}
	} else if err != nil {
		// Workflow failures
		decision = createNewDecision(s.DecisionType_FailWorkflowExecution)
		reason, details := getErrorDetails(err)
		decision.FailWorkflowExecutionDecisionAttributes = &s.FailWorkflowExecutionDecisionAttributes{
			Reason:  common.StringPtr(reason),
			Details: details,
		}
	} else if isWorkflowCompleted {
		// Workflow completion
		decision = createNewDecision(s.DecisionType_CompleteWorkflowExecution)
		decision.CompleteWorkflowExecutionDecisionAttributes = &s.CompleteWorkflowExecutionDecisionAttributes{
			Result_: completionResult,
		}
	}
	return decision
}

func (wth *workflowTaskHandlerImpl) executeAnyPressurePoints(event *s.HistoryEvent, isInReplay bool) error {
	if wth.ppMgr != nil && !reflect.ValueOf(wth.ppMgr).IsNil() && !isInReplay {
		switch event.GetEventType() {
		case s.EventType_DecisionTaskStarted:
			return wth.ppMgr.Execute(pressurePointTypeDecisionTaskStartTimeout)
		case s.EventType_ActivityTaskScheduled:
			return wth.ppMgr.Execute(pressurePointTypeActivityTaskScheduleTimeout)
		case s.EventType_ActivityTaskStarted:
			return wth.ppMgr.Execute(pressurePointTypeActivityTaskStartTimeout)
		case s.EventType_DecisionTaskCompleted:
			return wth.ppMgr.Execute(pressurePointTypeDecisionTaskCompleted)
		}
	}
	return nil
}

func (wth *workflowTaskHandlerImpl) reportAnyMetrics(event *s.HistoryEvent, isInReplay bool) {
	if wth.metricsScope != nil && !isInReplay {
		switch event.GetEventType() {
		case s.EventType_DecisionTaskTimedOut:
			wth.metricsScope.Counter(metrics.DecisionTimeoutCounter).Inc(1)
		}
	}
}

func newActivityTaskHandler(
	service m.TChanWorkflowService,
	params workerExecutionParameters,
	env *hostEnvImpl,
) ActivityTaskHandler {
	return &activityTaskHandlerImpl{
		taskListName: params.TaskList,
		identity:     params.Identity,
		service:      service,
		logger:       params.Logger,
		metricsScope: params.MetricsScope,
		userContext:  params.UserContext,
		env:          env,
	}
}

type cadenceInvoker struct {
	sync.Mutex
	identity              string
	service               m.TChanWorkflowService
	taskToken             []byte
	cancelHandler         func()
	retryPolicy           backoff.RetryPolicy
	heartBeatTimeoutInSec int32       // The heart beat interval configured for this activity.
	hbBatchEndTimer       *time.Timer // Whether we started a batch of operations that need to be reported in the cycle. This gets started on a user call.
	lastDetailsToReport   *[]byte
	closeCh               chan struct{}
}

func (i *cadenceInvoker) Heartbeat(details []byte) error {
	i.Lock()
	defer i.Unlock()

	if i.hbBatchEndTimer != nil {
		// If we have started batching window, keep track of last reported progress.
		i.lastDetailsToReport = &details
		return nil
	}

	isActivityCancelled, err := i.internalHeartBeat(details)

	// If the activity is cancelled, the activity can ignore the cancellation and do its work
	// and complete. Our cancellation is co-operative, so we will try to heartbeat.
	if err == nil || isActivityCancelled {
		// We have successfully sent heartbeat, start next batching window.
		i.lastDetailsToReport = nil

		// Create timer to fire before the threshold to report.
		deadlineToTrigger := i.heartBeatTimeoutInSec
		if deadlineToTrigger <= 0 {
			// If we don't have any heartbeat timeout configured.
			deadlineToTrigger = defaultHeartBeatIntervalInSec
		}

		// We set a deadline at 80% of the timeout.
		duration := time.Duration(0.8*float32(deadlineToTrigger)) * time.Second
		i.hbBatchEndTimer = time.NewTimer(duration)

		go func() {
			select {
			case <-i.hbBatchEndTimer.C:
				// We are close to deadline.
			case <-i.closeCh:
				// We got closed.
				return
			}

			// We close the batch and report the progress.
			var detailsToReport *[]byte

			i.Lock()
			detailsToReport = i.lastDetailsToReport
			i.hbBatchEndTimer.Stop()
			i.hbBatchEndTimer = nil
			i.Unlock()

			if detailsToReport != nil {
				i.Heartbeat(*detailsToReport)
			}
		}()
	}

	return err
}

func (i *cadenceInvoker) internalHeartBeat(details []byte) (bool, error) {
	isActivityCancelled := false
	err := recordActivityHeartbeat(i.service, i.identity, i.taskToken, details, i.retryPolicy)

	switch err.(type) {
	case *CanceledError:
		// We are asked to cancel. inform the activity about cancellation through context.
		i.cancelHandler()
		isActivityCancelled = true

	case *s.EntityNotExistsError:
		// We will pass these through as cancellation for now but something we can change
		// later when we have setter on cancel handler.
		i.cancelHandler()
		isActivityCancelled = true
	}

	// We don't want to bubble temporary errors to the user.
	// This error won't be return to user check RecordActivityHeartbeat().
	return isActivityCancelled, err
}

func (i *cadenceInvoker) Close() {
	i.Lock()
	defer i.Unlock()

	close(i.closeCh)
	if i.hbBatchEndTimer != nil {
		i.hbBatchEndTimer.Stop()
	}
}

func newServiceInvoker(
	taskToken []byte,
	identity string,
	service m.TChanWorkflowService,
	cancelHandler func(),
	heartBeatTimeoutInSec int32,
) ServiceInvoker {
	return &cadenceInvoker{
		taskToken:             taskToken,
		identity:              identity,
		service:               service,
		cancelHandler:         cancelHandler,
		retryPolicy:           serviceOperationRetryPolicy,
		heartBeatTimeoutInSec: heartBeatTimeoutInSec,
		closeCh:               make(chan struct{}),
	}
}

// Execute executes an implementation of the activity.
func (ath *activityTaskHandlerImpl) Execute(t *s.PollForActivityTaskResponse) (result interface{}, err error) {
	traceLog(func() {
		ath.logger.Debug("Processing new activity task",
			zap.String(tagWorkflowID, t.GetWorkflowExecution().GetWorkflowId()),
			zap.String(tagRunID, t.GetWorkflowExecution().GetRunId()),
			zap.String(tagActivityType, t.GetActivityType().GetName()))
	})

	rootCtx := ath.userContext
	if rootCtx == nil {
		rootCtx = context.Background()
	}
	canCtx, cancel := context.WithCancel(rootCtx)
	invoker := newServiceInvoker(t.TaskToken, ath.identity, ath.service, cancel, t.GetHeartbeatTimeoutSeconds())
	defer invoker.Close()
	ctx := WithActivityTask(canCtx, t, invoker, ath.logger, ath.metricsScope)
	activityType := *t.GetActivityType()
	activityImplementation, ok := ath.env.getActivity(activityType.GetName())
	if !ok {
		// Couldn't find the activity implementation.
		return nil, fmt.Errorf("No implementation for activityType=%v", activityType.GetName())
	}

	// panic handler
	defer func() {
		if p := recover(); p != nil {
			topLine := fmt.Sprintf("activity for %s [panic]:", ath.taskListName)
			st := getStackTraceRaw(topLine, 7, 0)
			ath.logger.Error("Activity panic.",
				zap.String("PanicError", fmt.Sprintf("%v", p)),
				zap.String("PanicStack", st))
			ath.metricsScope.Counter(metrics.ActivityTaskPanicCounter).Inc(1)
			panicErr := newPanicError(p, st)
			result, err = convertActivityResultToRespondRequest(ath.identity, t.TaskToken, nil, panicErr), nil
		}
	}()

	var deadline time.Time
	scheduleToCloseDeadline := time.Unix(0, t.GetScheduledTimestamp()).Add(time.Duration(t.GetScheduleToCloseTimeoutSeconds()) * time.Second)
	startToCloseDeadline := time.Unix(0, t.GetStartedTimestamp()).Add(time.Duration(t.GetStartToCloseTimeoutSeconds()) * time.Second)
	// Minimum of the two deadlines.
	if scheduleToCloseDeadline.Before(startToCloseDeadline) {
		deadline = scheduleToCloseDeadline
	} else {
		deadline = startToCloseDeadline
	}
	ctx, dlCancelFunc := context.WithDeadline(ctx, deadline)

	output, err := activityImplementation.Execute(ctx, t.GetInput())

	dlCancelFunc()
	if <-ctx.Done(); ctx.Err() == context.DeadlineExceeded {
		return nil, ctx.Err()
	}

	return convertActivityResultToRespondRequest(ath.identity, t.TaskToken, output, err), nil
}

func createNewDecision(decisionType s.DecisionType) *s.Decision {
	return &s.Decision{
		DecisionType: common.DecisionTypePtr(decisionType),
	}
}

func recordActivityHeartbeat(
	service m.TChanWorkflowService,
	identity string,
	taskToken, details []byte,
	retryPolicy backoff.RetryPolicy,
) error {
	request := &s.RecordActivityTaskHeartbeatRequest{
		TaskToken: taskToken,
		Details:   details,
		Identity:  common.StringPtr(identity)}

	var heartbeatResponse *s.RecordActivityTaskHeartbeatResponse
	heartbeatErr := backoff.Retry(
		func() error {
			ctx, cancel := newTChannelContext()
			defer cancel()

			var err error
			heartbeatResponse, err = service.RecordActivityTaskHeartbeat(ctx, request)
			return err
		}, retryPolicy, isServiceTransientError)

	if heartbeatErr == nil && heartbeatResponse != nil && heartbeatResponse.GetCancelRequested() {
		return NewCanceledError()
	}

	return heartbeatErr
}

// This enables verbose logging in the client library.
// check Cadence.EnableVerboseLogging()
func traceLog(fn func()) {
	if enableVerboseLogging {
		fn()
	}
}<|MERGE_RESOLUTION|>--- conflicted
+++ resolved
@@ -292,18 +292,13 @@
 }
 
 // newWorkflowTaskHandler returns an implementation of workflow task handler.
-<<<<<<< HEAD
 func newWorkflowTaskHandler(
 	domain string,
 	params workerExecutionParameters,
 	ppMgr pressurePointMgr,
 	env *hostEnvImpl,
 ) WorkflowTaskHandler {
-=======
-func newWorkflowTaskHandler(factory workflowDefinitionFactory, domain string,
-	params workerExecutionParameters, ppMgr pressurePointMgr) WorkflowTaskHandler {
 	ensureRequiredParams(&params)
->>>>>>> 25aa0feb
 	return &workflowTaskHandlerImpl{
 		domain:                domain,
 		logger:                params.Logger,
@@ -373,16 +368,13 @@
 	}
 
 	eventHandler := newWorkflowExecutionEventHandler(
-<<<<<<< HEAD
 		workflowInfo,
 		completeHandler,
 		wth.logger,
 		wth.enableLoggingInReplay,
+		wth.metricsScope,
 		wth.env,
 	)
-=======
-		workflowInfo, wth.workflowDefFactory, completeHandler, wth.logger, wth.enableLoggingInReplay, wth.metricsScope)
->>>>>>> 25aa0feb
 	defer eventHandler.Close()
 	reorderedHistory := newHistory(
 		&workflowTask{task: task, getHistoryPageFunc: getHistoryPage},
