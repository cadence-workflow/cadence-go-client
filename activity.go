// Copyright (c) 2017 Uber Technologies, Inc.
//
// Permission is hereby granted, free of charge, to any person obtaining a copy
// of this software and associated documentation files (the "Software"), to deal
// in the Software without restriction, including without limitation the rights
// to use, copy, modify, merge, publish, distribute, sublicense, and/or sell
// copies of the Software, and to permit persons to whom the Software is
// furnished to do so, subject to the following conditions:
//
// The above copyright notice and this permission notice shall be included in
// all copies or substantial portions of the Software.
//
// THE SOFTWARE IS PROVIDED "AS IS", WITHOUT WARRANTY OF ANY KIND, EXPRESS OR
// IMPLIED, INCLUDING BUT NOT LIMITED TO THE WARRANTIES OF MERCHANTABILITY,
// FITNESS FOR A PARTICULAR PURPOSE AND NONINFRINGEMENT. IN NO EVENT SHALL THE
// AUTHORS OR COPYRIGHT HOLDERS BE LIABLE FOR ANY CLAIM, DAMAGES OR OTHER
// LIABILITY, WHETHER IN AN ACTION OF CONTRACT, TORT OR OTHERWISE, ARISING FROM,
// OUT OF OR IN CONNECTION WITH THE SOFTWARE OR THE USE OR OTHER DEALINGS IN
// THE SOFTWARE.

package cadence

import (
	"context"
	"time"

	"github.com/uber-go/tally"
	"go.uber.org/cadence/.gen/go/shared"
	"go.uber.org/cadence/common"
	"go.uber.org/zap"
)

type (
	// ActivityType identifies a activity type.
	ActivityType struct {
		Name string
	}

	// ActivityInfo contains information about currently executing activity.
	ActivityInfo struct {
		TaskToken         []byte
		WorkflowExecution WorkflowExecution
		ActivityID        string
		ActivityType      ActivityType
	}

	// RegisterActivityOptions consists of options for registering an activity
	RegisterActivityOptions struct {
		Name string
	}
)

// GetActivityInfo returns information about currently executing activity.
func GetActivityInfo(ctx context.Context) ActivityInfo {
	env := getActivityEnv(ctx)
	return ActivityInfo{
		ActivityID:        env.activityID,
		ActivityType:      env.activityType,
		TaskToken:         env.taskToken,
		WorkflowExecution: env.workflowExecution,
	}
}

// GetActivityLogger returns a logger that can be used in activity
func GetActivityLogger(ctx context.Context) *zap.Logger {
	env := getActivityEnv(ctx)
	return env.logger
}

// GetActivityMetricsScope returns a metrics scope that can be used in activity
func GetActivityMetricsScope(ctx context.Context) tally.Scope {
	env := getActivityEnv(ctx)
	return env.metricsScope
}

// RecordActivityHeartbeat sends heartbeat for the currently executing activity
// If the activity is either cancelled (or) workflow/activity doesn't exist then we would cancel
// the context with error context.Canceled.
// 	TODO: we don't have a way to distinguish between the two cases when context is cancelled because
// 	context doesn't support overriding value of ctx.Error.
// 	TODO: Implement automatic heartbeating with cancellation through ctx.
// details - the details that you provided here can be seen in the worflow when it receives TimeoutError, you
//	can check error TimeOutType()/Details().
func RecordActivityHeartbeat(ctx context.Context, details ...interface{}) {
	var data []byte
	var err error
	// We would like to be a able to pass in "nil" as part of details(that is no progress to report to)
	if len(details) != 1 || details[0] != nil {
		data, err = newHostEnvironment().encodeArgs(details)
		if err != nil {
			panic(err)
		}
	}
	env := getActivityEnv(ctx)
	err = env.serviceInvoker.Heartbeat(data)
	if err != nil {
		log := GetActivityLogger(ctx)
		log.Debug("RecordActivityHeartbeat With Error:", zap.Error(err))
	}
}

// ServiceInvoker abstracts calls to the Cadence service from an activity implementation.
// Implement to unit test activities.
type ServiceInvoker interface {
	// Returns ActivityTaskCanceledError if activity is cancelled
	Heartbeat(details []byte) error
	Close()
}

// WithActivityTask adds activity specific information into context.
// Use this method to unit test activity implementations that use context extractor methodshared.
func WithActivityTask(
	ctx context.Context,
	task *shared.PollForActivityTaskResponse,
	invoker ServiceInvoker,
	logger *zap.Logger,
	scope tally.Scope,
) context.Context {
	// TODO: Add activity start to close timeout to activity task and use it as the deadline
	return context.WithValue(ctx, activityEnvContextKey, &activityEnvironment{
		taskToken:      task.TaskToken,
		serviceInvoker: invoker,
		activityType:   ActivityType{Name: *task.ActivityType.Name},
		activityID:     *task.ActivityId,
		workflowExecution: WorkflowExecution{
			RunID: *task.WorkflowExecution.RunId,
<<<<<<< HEAD
			ID:    *task.WorkflowExecution.WorkflowId,
		},
		logger: logger,
=======
			ID:    *task.WorkflowExecution.WorkflowId},
		logger:       logger,
		metricsScope: scope,
>>>>>>> 25aa0feb
	})
}

// ActivityOptions stores all activity-specific parameters that will
// be stored inside of a context.
type ActivityOptions struct {
	// TaskList that the activity needs to be scheduled on.
	// optional: The default task list with the same name as the workflow task list.
	TaskList string

	// ScheduleToCloseTimeout - The end to end time out for the activity needed.
	// The zero value of this uses default value.
	// Optional: The default value is the sum of ScheduleToStartTimeout and StartToCloseTimeout
	ScheduleToCloseTimeout time.Duration

	// ScheduleToStartTimeout - The queue time out before the activity starts executed.
	// Mandatory: No default.
	ScheduleToStartTimeout time.Duration

	// StartToCloseTimeout - The time out from the start of execution to end of it.
	// Mandatory: No default.
	StartToCloseTimeout time.Duration

	// HeartbeatTimeout - The periodic timeout while the activity is in execution. This is
	// the max interval the server needs to hear at-least one ping from the activity.
	// Optional: Default zero, means no heart beating is needed.
	HeartbeatTimeout time.Duration

	// WaitForCancellation - Whether to wait for cancelled activity to be completed(
	// activity can be failed, completed, cancel accepted)
	// Optional: default false
	WaitForCancellation bool

	// ActivityID - Business level activity ID, this is not needed for most of the cases if you have
	// to specify this then talk to cadence team. This is something will be done in future.
	// Optional: default empty string
	ActivityID string
}

// WithActivityOptions adds all options to the context.
func WithActivityOptions(ctx Context, options ActivityOptions) Context {
	ctx1 := setActivityParametersIfNotExist(ctx)
	eap := getActivityOptions(ctx1)

	eap.TaskListName = options.TaskList
	eap.ScheduleToCloseTimeoutSeconds = int32(options.ScheduleToCloseTimeout.Seconds())
	eap.StartToCloseTimeoutSeconds = int32(options.StartToCloseTimeout.Seconds())
	eap.ScheduleToStartTimeoutSeconds = int32(options.ScheduleToStartTimeout.Seconds())
	eap.HeartbeatTimeoutSeconds = int32(options.HeartbeatTimeout.Seconds())
	eap.WaitForCancellation = options.WaitForCancellation
	eap.ActivityID = common.StringPtr(options.ActivityID)
	return ctx1
}

// WithTaskList adds a task list to the context.
func WithTaskList(ctx Context, name string) Context {
	ctx1 := setActivityParametersIfNotExist(ctx)
	getActivityOptions(ctx1).TaskListName = name
	return ctx1
}

// WithScheduleToCloseTimeout adds a timeout to the context.
func WithScheduleToCloseTimeout(ctx Context, d time.Duration) Context {
	ctx1 := setActivityParametersIfNotExist(ctx)
	getActivityOptions(ctx1).ScheduleToCloseTimeoutSeconds = int32(d.Seconds())
	return ctx1
}

// WithScheduleToStartTimeout adds a timeout to the context.
func WithScheduleToStartTimeout(ctx Context, d time.Duration) Context {
	ctx1 := setActivityParametersIfNotExist(ctx)
	getActivityOptions(ctx1).ScheduleToStartTimeoutSeconds = int32(d.Seconds())
	return ctx1
}

// WithStartToCloseTimeout adds a timeout to the context.
func WithStartToCloseTimeout(ctx Context, d time.Duration) Context {
	ctx1 := setActivityParametersIfNotExist(ctx)
	getActivityOptions(ctx1).StartToCloseTimeoutSeconds = int32(d.Seconds())
	return ctx1
}

// WithHeartbeatTimeout adds a timeout to the context.
func WithHeartbeatTimeout(ctx Context, d time.Duration) Context {
	ctx1 := setActivityParametersIfNotExist(ctx)
	getActivityOptions(ctx1).HeartbeatTimeoutSeconds = int32(d.Seconds())
	return ctx1
}

// WithWaitForCancellation adds wait for the cacellation to the context.
func WithWaitForCancellation(ctx Context, wait bool) Context {
	ctx1 := setActivityParametersIfNotExist(ctx)
	getActivityOptions(ctx1).WaitForCancellation = wait
	return ctx1
}<|MERGE_RESOLUTION|>--- conflicted
+++ resolved
@@ -124,15 +124,10 @@
 		activityID:     *task.ActivityId,
 		workflowExecution: WorkflowExecution{
 			RunID: *task.WorkflowExecution.RunId,
-<<<<<<< HEAD
 			ID:    *task.WorkflowExecution.WorkflowId,
 		},
-		logger: logger,
-=======
-			ID:    *task.WorkflowExecution.WorkflowId},
 		logger:       logger,
 		metricsScope: scope,
->>>>>>> 25aa0feb
 	})
 }
 
